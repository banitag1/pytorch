# Owner(s): ["module: onnx"]

"""Test consistency between the output values of torch.onnx FX exported operators
and torch operators given the same inputs.

Usage:

    pytest test/onnx/test_op_consistency.py

    To run tests on a specific operator (e.g. torch.ceil):

    pytest test/onnx/test_op_consistency.py -k ceil
    pytest test/onnx/test_op_consistency.py -k nn_functional_scaled_dot_product_attention

    Read more on Running and writing tests:
        https://github.com/pytorch/pytorch/wiki/Running-and-writing-tests

Note:

    When new ops are supported, please scroll down to modify the EXPECTED_SKIPS_OR_FAILS and
    TESTED_OPS lists. See "Modify this section"

"""

from __future__ import annotations

import copy
from typing import Optional, Tuple

import onnx_test_common

import parameterized

import torch
from onnx_test_common import skip, xfail
from torch.testing._internal import (
    common_device_type,
    common_methods_invocations,
    common_utils,
)
from torch.testing._internal.opinfo import core as opinfo_core

# Modify this section ##########################################################
# NOTE: Modify this section as more ops are supported. The list should be sorted
# alphabetically.
#
# For example, to add a test for torch.ceil:
# 1.  Add "ceil" to TESTED_OPS then run pytest.
# 2.  If the test fails, fix the error or add a new entry to EXPECTED_SKIPS_OR_FAILS.

# TODO: Directly modify DecorateInfo in each OpInfo in ob_db when all ops are enabled.
# Ops to be tested for numerical consistency between onnx and pytorch
TESTED_OPS: frozenset[str] = frozenset(
    [
        "abs",
        "acos",
        "acosh",
        "add",
        "addmm",
        "all",
        "allclose",
        "amax",
        "amin",
        "any",
        "arange",
        "argmax",
        "argmin",
        "as_strided",
        "asin",
        "asinh",
        "atan",
        "atanh",
        "atleast_1d",
        "atleast_2d",
        "atleast_3d",
        "baddbmm",
        "bmm",
        "broadcast_to",
        "cat",
        "ceil",
        "chunk",
        "clamp",
        "clamp_max",
        "clamp_min",
        "clone",
        # "col2im", extra opinfo needed
        "constant_pad_nd",
        "contiguous",
        # "copy",  copy is not in OPS_DB
        "cos",
        "cosh",
        "cross",
        "cumsum",
        # "detach",  detach is not in OP-TEST-DB
        "div",
        "dot",
        # "empty",  non-deterministic
        # "empty_like",  non-deterministic
        # "empty_strided",  empty_strided is not in OPS_DB
        "eq",
        "equal",
        "erf",
        "exp",
        "exp2",
        "expand",
        "expand_as",
        "fill",
        "flip",
        "floor",
        "fmod",
        "full",
        "full_like",
        "gather",
        "hstack",  # aten::cat is invoked instead
        "index_put",
        "logit",
        "mean",
        "native_batch_norm",
        # "new_empty",  non-deterministic
        # "new_empty_strided",  non-deterministic
        "new_full",
        "new_ones",
        "new_zeros",
        "nn.functional.adaptive_avg_pool1d",
        "nn.functional.adaptive_avg_pool2d",
        "nn.functional.adaptive_avg_pool3d",
        "nn.functional.avg_pool1d",
        "nn.functional.avg_pool2d",
        "nn.functional.avg_pool3d",
        "nn.functional.batch_norm",
        "nn.functional.conv1d",
        # "nn.functional.conv2d",  AssertionError: The values for attribute 'shape' do not match in float32
        # "nn.functional.conv3d",  extra opinfo needed
        # "nn.functional.convolution",  extra opinfo needed
        "nn.functional.cross_entropy",
        "nn.functional.celu",
        "nn.functional.dropout",
        "nn.functional.elu",
        "nn.functional.embedding",
        "nn.functional.max_pool1d",
        "nn.functional.max_pool2d",
        "nn.functional.max_pool3d",
        "nn.functional.nll_loss",
        # "nn.functional.scaled_dot_product_attention"  non-deterministic
        "nonzero",
        "scatter_add",
        "scatter_reduce",
        "square",
        "stft",
        "sum",
        "unflatten",
        "var_mean",
        "vstack",  # aten::cat is invoked instead
    ]
)

COMPLEX_TESTED_OPS = frozenset(
    [
        "abs",
        "stft",
    ]
)

# fmt: off
# Turn off black formatting to keep the list compact

# Expected failures for onnx export.
# The list should be sorted alphabetically by op name.
# Q: When should I use fixme vs vs skip vs xfail?
# A: Prefer xfail over skip when possible.
#     2a. If a test is now failing because of xpass, because some previous errors
#     are now fixed, removed the corresponding xfail.
#     2b. If a test is not failing consistently, use skip.
EXPECTED_SKIPS_OR_FAILS: Tuple[onnx_test_common.DecorateMeta, ...] = (
    xfail(
        "add", dtypes=onnx_test_common.BOOL_TYPES,
        reason=onnx_test_common.reason_onnx_does_not_support("Add")
    ),
    xfail(
        "add",
        dtypes=(torch.uint8, torch.int8, torch.int16,),
        reason=onnx_test_common.reason_onnx_script_does_not_support(
            "Add", "int8, int16, uint8 have type issue."
        ),
    ),
    xfail(
        "addmm", dtypes=onnx_test_common.BOOL_TYPES,
        reason=onnx_test_common.reason_onnx_does_not_support("Addmm")
    ),
    xfail(
        "all",
        reason="[PostInline][ORT][ShapeInferenceError] axis must be in [-rank, rank-1]. input rank was 0"
    ),
    xfail(
        "allclose", dtypes=onnx_test_common.BOOL_TYPES + onnx_test_common.INT_TYPES + onnx_test_common.FLOAT_TYPES,
        reason=onnx_test_common.reason_dynamo_does_not_support("Allclose")
    ),
    xfail(
        "amax",
        dtypes=(torch.int16, *onnx_test_common.BOOL_TYPES),
        reason=onnx_test_common.reason_onnx_does_not_support("ReduceMin", "bool, int16"),
    ),
    xfail(
        "amin", dtypes=(torch.int16, *onnx_test_common.BOOL_TYPES),
        reason=onnx_test_common.reason_dynamo_does_not_support("ReduceMin", "bool, int16")
    ),
    xfail(
        "any",
        reason="[PostInline][ORT][ShapeInferenceError] axis must be in [-rank, rank-1]. input rank was 0"
    ),
    xfail(
        "arange",
        dtypes=(torch.uint8, torch.int8),
        reason=onnx_test_common.reason_onnx_script_does_not_support("Arange", "uint8, int8"),
    ),
    xfail(
        "arange",
        dtypes=(torch.int16, torch.int32),
        reason="AssertionError: The values for attribute 'shape' do not match",
    ),
    xfail(
        "argmax",
        dtypes=(
            torch.int16,
            torch.int64,
        ),
        reason=onnx_test_common.reason_onnx_runtime_does_not_support(
            "ArgMax", "int16, int64"
        ),
    ),
    xfail(
        "argmin",
        dtypes=(
            torch.uint8,
            torch.int8,
            torch.int16,
            torch.int64,
        ),
        reason=onnx_test_common.reason_onnx_runtime_does_not_support(
            "ArgMin", "uint8, int8, int16, int64"
        ),
    ),
    skip(
        "as_strided",
        variant_name="partial_views",
        reason="ONNX doesn't have partial view for tensor; [PostInline][ORT] segfaults",
    ),
    xfail(
        "baddbmm",
        dtypes=(
            torch.uint8,
            torch.int8,
            torch.int16,
        ),
        reason=onnx_test_common.reason_onnx_runtime_does_not_support(
            "Matmul", "uint8, int8, int16"
        ),
    ),
    xfail(
        "bmm",
        dtypes=(
            torch.uint8,
            torch.int8,
            torch.int16,
        ),
        reason=onnx_test_common.reason_onnx_runtime_does_not_support(
            "Matmul", "uint8, int8, int16"
        ),
    ),
    skip(
        "ceil", dtypes=onnx_test_common.BOOL_TYPES + onnx_test_common.INT_TYPES,
        reason=onnx_test_common.reason_onnx_does_not_support("Ceil", "bool and int")
    ),
    xfail(
        "chunk", dtypes=onnx_test_common.BOOL_TYPES,
        reason=onnx_test_common.reason_onnx_runtime_does_not_support("Chunk", "bool")
    ),
    xfail(
        "chunk",
        dtypes=(torch.uint8, torch.int8, torch.int16, torch.float16,),
        reason=onnx_test_common.reason_onnx_runtime_does_not_support(
            "Chunk", "uint8, int8, int16, float16"
        ),
    ),
    xfail(
        "clamp",
        dtypes=(torch.uint8, torch.int8, torch.int16,),
        reason=onnx_test_common.reason_onnx_runtime_does_not_support(
            "Max", "uint8, int8, int16"
        ),
    ),
    xfail(
        "clamp_max", dtypes=onnx_test_common.BOOL_TYPES,
        reason=onnx_test_common.reason_onnx_script_does_not_support("Clamp_max", "bool")
    ),
    xfail(
        "clamp_max",
        dtypes=(torch.uint8, torch.int8, torch.int16,),
        reason=onnx_test_common.reason_onnx_runtime_does_not_support(
            "Max", "uint8, int8, int16"
        ),
    ),
    xfail(
        "clamp_min",
        dtypes=(torch.uint8, torch.int8, torch.int16,),
        reason=onnx_test_common.reason_onnx_runtime_does_not_support(
            "Max", "uint8, int8, int16"
        ),
    ),
    xfail(
        "clamp_min", dtypes=onnx_test_common.BOOL_TYPES,
        reason=onnx_test_common.reason_onnx_script_does_not_support("Clamp_min", "bool")
    ),
    xfail(
        "constant_pad_nd",
        dtypes=(torch.int16,),
        reason=onnx_test_common.reason_onnx_runtime_does_not_support(
            "Constant_pad_nd", "int16"
        ),
    ),
    xfail(
        "cumsum", dtypes=onnx_test_common.BOOL_TYPES + (torch.uint8, torch.int8, torch.int16,),
        reason=onnx_test_common.reason_onnx_does_not_support("Cumsum", "bool, uint8, int8, int16")
    ),
    xfail(
        "cross",
        reason=onnx_test_common.reason_onnx_script_does_not_support("linalg_cross"),
    ),
    xfail(
        "dot", dtypes=(torch.uint8, torch.int8, torch.int16,),
        reason=onnx_test_common.reason_onnx_does_not_support("MatMul", "uint8, int8, int16")
    ),
    xfail(
        "eq",
        dtypes=(torch.uint8, torch.int8, torch.int16,),
        reason=onnx_test_common.reason_onnx_runtime_does_not_support("Equal", "uint8, int8, int16"),
    ),
    xfail(
        "equal",
        reason=onnx_test_common.reason_dynamo_does_not_support("aten.equal.default")
    ),
    xfail(
        "floor",
        dtypes=onnx_test_common.BOOL_TYPES + onnx_test_common.INT_TYPES,
        reason=onnx_test_common.reason_onnx_does_not_support("Floor", "bool, int"),
    ),
    xfail(
        "index_put",
        dtypes=onnx_test_common.BOOL_TYPES,
        reason=onnx_test_common.reason_onnx_script_does_not_support("index_put", "bool"),
    ),
    xfail(
        "index_put",
        dtypes=(torch.uint8, torch.int8, torch.int16,),
        reason=onnx_test_common.reason_onnx_script_does_not_support("Add", "int8, int16"),
    ),
    xfail(
        "nn.functional.adaptive_avg_pool1d",
        reason=onnx_test_common.reason_onnx_script_does_not_support("aten::div.Tensor_mode needs type promotion"),
    ),
    xfail(
        "nn.functional.adaptive_avg_pool2d",
        reason=onnx_test_common.reason_onnx_script_does_not_support("RecursionError: \
            maximum recursion depth exceeded while calling a Python object"),
    ),
    xfail(
        "nn.functional.adaptive_avg_pool3d",
        reason=onnx_test_common.reason_onnx_script_does_not_support("aten._adaptive_avg_pool3d.default"),
    ),
    xfail(
        "nn.functional.avg_pool1d",
        dtypes=onnx_test_common.INT_TYPES,
        reason=onnx_test_common.reason_onnx_does_not_support("AveragePool", "int"),
    ),
    xfail(
        "nn.functional.avg_pool2d",
        dtypes=onnx_test_common.INT_TYPES,
        reason=onnx_test_common.reason_onnx_does_not_support("AveragePool", "int"),
    ),
    xfail(
        "nn.functional.avg_pool3d",
        dtypes=onnx_test_common.INT_TYPES,
        reason=onnx_test_common.reason_onnx_does_not_support("AveragePool", "int"),
    ),
    xfail(
        "nn.functional.conv1d",
        dtypes=(torch.int64,),
        reason=onnx_test_common.reason_onnx_does_not_support("Conv1d", "int64"),
    ),
    xfail(
        "nn.functional.conv2d",
        dtypes=(torch.int64,),
        reason=onnx_test_common.reason_onnx_does_not_support("Conv2d", "int64"),
    ),
    xfail(
        "nn.functional.dropout",
        reason=onnx_test_common.reason_dynamo_does_not_support("Dropout"),
    ),
    xfail(
        "nn.functional.embedding",
        reason=onnx_test_common.reason_onnx_script_does_not_support("aten.embedding_renorm.default"),
    ),
    xfail(
        "nn.functional.max_pool2d",
        dtypes=onnx_test_common.BOOL_TYPES + onnx_test_common.INT_TYPES,
        reason=onnx_test_common.reason_onnx_does_not_support("Max_pool2d"),
    ),
    xfail(
<<<<<<< HEAD
        "nn.functional.max_pool3d",
        dtypes=onnx_test_common.BOOL_TYPES + onnx_test_common.INT_TYPES,
        reason=onnx_test_common.reason_onnx_does_not_support("Max_pool3d"),
=======
        "nonzero",
        dtypes=(torch.int8, torch.int16),
        reason=onnx_test_common.reason_onnx_runtime_does_not_support("NonZero", "int8, int16"),
>>>>>>> a815e719
    ),
    xfail(
        "scatter_add",
        dtypes=(torch.float16,),
        reason=onnx_test_common.reason_onnx_runtime_does_not_support("ScatterElements reduction=sum", "float16"),
    ),
    xfail(
        "scatter_reduce",
        variant_name="sum",
        dtypes=(torch.float16,),
        reason=onnx_test_common.reason_onnx_runtime_does_not_support("ScatterElements reduction=sum", "float16"),
    ),
    xfail(
        "scatter_reduce",
        variant_name="prod",
        dtypes=(torch.float16,),
        reason=onnx_test_common.reason_onnx_runtime_does_not_support("ScatterElements reduction=prod", "float16"),
    ),
    xfail(
        "scatter_reduce",
        variant_name="amin",
        dtypes=onnx_test_common.BOOL_TYPES + (torch.float16,),
        reason=onnx_test_common.reason_onnx_runtime_does_not_support("ScatterElements reduction=amin", "float16"),
    ),
    xfail(
        "scatter_reduce",
        variant_name="amax",
        dtypes=onnx_test_common.BOOL_TYPES + (torch.float16,),
        reason=onnx_test_common.reason_onnx_runtime_does_not_support("ScatterElements reduction=amax", "float16"),
    ),
    xfail(
        "scatter_reduce",
        variant_name="mean",
        reason="ONNX doesn't support reduce='mean' option",
    ),
    xfail(
        "square",
        dtypes=(torch.int8, torch.uint8, torch.int16),
        reason=onnx_test_common.reason_onnx_runtime_does_not_support("Pow", "int8, uint8, int16"),
    ),
    xfail(
        "stft",
        reason=onnx_test_common.reason_dynamo_does_not_support("aten._fft_r2c.default"),
    ),
    xfail(
        "unflatten", dtypes=onnx_test_common.BOOL_TYPES,
        reason=onnx_test_common.reason_onnx_does_not_support("Unflatten")
    ),
    xfail(
        "var_mean", dtypes=(torch.float16, ),
        reason=onnx_test_common.reason_onnx_script_does_not_support("var_mean", "float16")
    ),
    xfail(
        "var_mean", variant_name="unbiased", dtypes=(torch.float16, ),
        reason=onnx_test_common.reason_onnx_script_does_not_support("var_mean", "float16")
    ),
)
# fmt: on

SKIP_XFAIL_SUBTESTS: tuple[onnx_test_common.DecorateMeta, ...] = (
    xfail(
        "addmm",  # xfail can't only use dtypes to catch all cases
        matcher=lambda sample: sample.input.dtype
        in (torch.uint8, torch.int8, torch.int16),
        reason=onnx_test_common.reason_onnx_script_does_not_support(
            "Add", "int8, int16, uint8"
        ),
    ),
    skip(
        "amax",
        matcher=lambda sample: len(sample.input.shape) == 0,
        reason="Op (ReduceMax) [ShapeInferenceError] axis must be in [-rank, rank-1]. input rank was 0",
    ),
    skip(
        "amin",
        matcher=lambda sample: len(sample.input.shape) == 0,
        reason="Op (ReduceMax) [ShapeInferenceError] axis must be in [-rank, rank-1]. input rank was 0",
    ),
    skip(
        "cat",
        matcher=lambda sample: sample.input[0].equal(torch.tensor([])),
        reason="core dump - cat does not support zero-dim tensors yet",
    ),
    xfail(
        "div",
        matcher=lambda sample: sample.kwargs.get("rounding_mode") is not None
        and sample.input.dtype in onnx_test_common.INT_TYPES,
        reason="rounding_mode is not yet supported",
    ),
    xfail(
        "index_put",
        matcher=lambda sample: (sample.args[0][0].dtype == torch.bool)
        and (sample.kwargs.get("accumulate") is False),
        reason=onnx_test_common.reason_dynamo_does_not_support(
            "https://github.com/pytorch/pytorch/issues/101150"
        ),
    ),
    xfail(
        "native_batch_norm",
        matcher=lambda sample: sample.args[4]
        and (
            isinstance(sample.args[0], torch.Tensor) and sample.args[0].shape == (1,)
        ),  # Edge case with training=True and mean being 1d tensor of single element.
        reason="AssertionError: The values for attribute 'shape' do not match: torch.Size([1]) != torch.Size([]).",
    ),
    xfail(
        "nn.functional.avg_pool1d",
        matcher=lambda sample: (sample.kwargs.get("ceil_mode") is True)
        and (
            sample.kwargs.get("count_include_pad") is True
            or sample.input.shape[2]
            % (
                sample.args[0][0]
                if isinstance(sample.args[0], tuple)
                else sample.args[0]
            )
            != 0
        ),
        reason="fixme: ORT doesn't match PyTorch when ceil_mode=True until opset 19",
    ),
    xfail(
        "nn.functional.avg_pool2d",
        matcher=lambda sample: (len(sample.args) > 5 and sample.args[5] is not None)
        or (sample.kwargs.get("divisor_override") is not None),
        reason="ONNX doesn't support divisor_override argument",
    ),
    xfail(
        "nn.functional.avg_pool3d",
        matcher=lambda sample: sample.kwargs.get("ceil_mode") is True,
        reason="fixme: ORT doesn't match PyTorch when ceil_mode=True until opset 19",
    ),
    xfail(
        "nn.functional.avg_pool3d",
        matcher=lambda sample: (len(sample.args) > 5 and sample.args[5] is not None)
        or (sample.kwargs.get("divisor_override") is not None),
        reason="ONNX doesn't support divisor_override argument",
    ),
    skip(
        "nn.functional.conv1d",
        matcher=lambda sample: isinstance(sample.kwargs.get("padding"), str),
        reason="String padding is not accepted by aten::conv1d",
    ),
    skip(
        "nn.functional.conv2d",
        matcher=lambda sample: isinstance(sample.kwargs.get("padding"), str),
        reason="String padding is not accepted by aten::conv2d",
    ),
    skip(
        "nn.functional.cross_entropy",
        matcher=lambda sample: not isinstance(sample.kwargs.get("weight"), int),
        reason="ONNX SoftmaxCrossEntropyLoss op only accept argument[weight] is int type",
    ),
    skip(
        "nn.functional.max_pool3d",
        matcher=lambda sample: sample.kwargs.get("ceil_mode") is True
        and sample.kwargs.get("padding") == 1,
        reason="FIXME: After https://github.com/microsoft/onnxruntime/issues/15446 is fixed",
    ),
    skip(
        "nn.functional.nll_loss",
        matcher=lambda sample: isinstance(sample.kwargs.get("reduction"), str),
        reason=onnx_test_common.reason_onnx_script_does_not_support(
            "string in reduction kwarg: https://github.com/microsoft/onnxscript/issues/726"
        ),
    ),
    xfail(
        "nonzero",
        matcher=lambda sample: len(sample.input.shape) == 0
        and sample.kwargs.get("as_tuple", False) is False,
        reason="Output 'shape' do not match: torch.Size([0, 1]) != torch.Size([0, 0]).",
    ),
    xfail(
        "scatter_add",
        matcher=lambda sample: len(sample.input.shape) == 0,
        reason="fixme: Rank(0) input will lead ORT failed due to different rank(result) in if-else branch",
    ),
    skip(
        "scatter_reduce",
        # ONNX has not include_self parameter and default is include_self=True mode
        matcher=lambda sample: sample.kwargs.get("include_self") is False,
        reason="ONNX does't support include_self=False option",
    ),
    xfail(
        "unflatten",
        reason="Logic not implemented for size 0 inputs in op.Reshape",
        matcher=lambda sample: any(dim == 0 for dim in sample.input.shape),
    ),
)

# END OF SECTION TO MODIFY #####################################################


OPS_DB = copy.deepcopy(common_methods_invocations.op_db)
OP_WITH_SKIPPED_XFAIL_SUBTESTS = frozenset(meta.op_name for meta in SKIP_XFAIL_SUBTESTS)
ALL_OPS_IN_DB = frozenset(op_info.name for op_info in OPS_DB)
# Assert all ops in OPINFO_FUNCTION_MAPPING are in the OPS_DB
assert TESTED_OPS.issubset(ALL_OPS_IN_DB), f"{TESTED_OPS - ALL_OPS_IN_DB} not in OPS_DB"


class SingleOpModel(torch.nn.Module):
    """Test model to wrap around a single op for export."""

    def __init__(self, op, kwargs):
        super().__init__()
        self.operator = op
        self.kwargs = kwargs

    def forward(self, *args):
        return self.operator(*args, **self.kwargs)


def _should_skip_xfail_test_sample(
    op_name: str, sample
) -> Tuple[Optional[str], Optional[str]]:
    """Returns a reason if a test sample should be skipped."""
    if op_name not in OP_WITH_SKIPPED_XFAIL_SUBTESTS:
        return None, None
    for decorator_meta in SKIP_XFAIL_SUBTESTS:
        # Linear search on ops_test_data.SKIP_XFAIL_SUBTESTS. That's fine because the list is small.
        if decorator_meta.op_name == op_name:
            assert decorator_meta.matcher is not None, "Matcher must be defined"
            if decorator_meta.matcher(sample):
                return decorator_meta.test_behavior, decorator_meta.reason
    return None, None


def _run_test_output_match(
    test_suite: onnx_test_common._TestONNXRuntime,
    device: str,
    dtype: torch.dtype,
    op: opinfo_core.OpInfo,
):
    # device is provided by instantiate_device_type_tests, but we only want to run in cpu.
    assert device == "cpu"

    samples = op.sample_inputs(
        device,
        dtype,
        requires_grad=False,
    )

    for i, cpu_sample in enumerate(samples):
        inputs = (cpu_sample.input, *cpu_sample.args)
        # Provide the repr to subtest because tensors are not serializable in parallel test runs

        with test_suite.subTest(
            opset=test_suite.opset_version,
            sample_num=i,
            inputs=repr(inputs),
            kwargs=repr(cpu_sample.kwargs),
        ):
            test_behavior, reason = _should_skip_xfail_test_sample(op.name, cpu_sample)
            with onnx_test_common.normal_xfail_skip_test_behaviors(
                test_behavior, reason
            ):
                model = SingleOpModel(op.op, cpu_sample.kwargs)
                model.eval()

                if dtype == torch.float32:
                    # Relax atol and rtol for float32 based on empirical results
                    rtol = 1e-5
                    atol = 2e-5
                else:
                    rtol = None
                    atol = None
                # Run the test
                test_suite.run_test_with_fx_to_onnx_exporter_and_onnx_runtime(
                    model, inputs, rtol=rtol, atol=atol
                )


def _get_test_class_name(cls, num, params_dict) -> str:
    del cls  # unused
    del num  # unused
    return params_dict["name"]


@parameterized.parameterized_class(
    [
        {
            "name": f"TestOnnxModelOutputConsistency_opset{opset}",
            "opset_version": opset,
        }
        for opset in onnx_test_common.FX_TESTED_OPSETS
    ],
    class_name_func=_get_test_class_name,
)
class TestOnnxModelOutputConsistency(onnx_test_common._TestONNXRuntime):
    """Test output consistency between exported ONNX models and PyTorch eager mode.

    This is a parameterized test suite.
    """

    opset_version = -1
    op_level_debug: bool = False
    dynamic_shapes: bool = False

    @common_device_type.ops(
        [op for op in OPS_DB if op.name in TESTED_OPS],
        allowed_dtypes=onnx_test_common.TESTED_DTYPES,
    )
    def test_output_match(self, device: str, dtype: torch.dtype, op):
        """Test the ONNX exporter."""
        _run_test_output_match(self, device, dtype, op)

    @common_device_type.ops(
        [op for op in OPS_DB if op.name in COMPLEX_TESTED_OPS],
        allowed_dtypes=onnx_test_common.COMPLEX_TYPES,
    )
    def test_output_match_complex(self, device: str, dtype: torch.dtype, op):
        """Test the ONNX exporter with complex dtype."""
        _run_test_output_match(self, device, dtype, op)


for opset in onnx_test_common.FX_TESTED_OPSETS:
    # The name needs to match the parameterized_class name.
    test_class_name = f"TestOnnxModelOutputConsistency_opset{opset}"
    onnx_test_common.add_decorate_info(
        OPS_DB,
        test_class_name,
        "test_output_match",
        opset=opset,
        skip_or_xfails=EXPECTED_SKIPS_OR_FAILS,
    )

    onnx_test_common.add_decorate_info(
        OPS_DB,
        test_class_name,
        "test_output_match_complex",
        opset=opset,
        skip_or_xfails=EXPECTED_SKIPS_OR_FAILS,
    )

    common_device_type.instantiate_device_type_tests(
        globals()[test_class_name], globals(), only_for="cpu"
    )

if __name__ == "__main__":
    common_utils.run_tests()<|MERGE_RESOLUTION|>--- conflicted
+++ resolved
@@ -406,15 +406,14 @@
         reason=onnx_test_common.reason_onnx_does_not_support("Max_pool2d"),
     ),
     xfail(
-<<<<<<< HEAD
         "nn.functional.max_pool3d",
         dtypes=onnx_test_common.BOOL_TYPES + onnx_test_common.INT_TYPES,
         reason=onnx_test_common.reason_onnx_does_not_support("Max_pool3d"),
-=======
+    ),
+    xfail(
         "nonzero",
         dtypes=(torch.int8, torch.int16),
         reason=onnx_test_common.reason_onnx_runtime_does_not_support("NonZero", "int8, int16"),
->>>>>>> a815e719
     ),
     xfail(
         "scatter_add",
