# Owner(s): ["module: onnx"]
from __future__ import annotations

import functools
import os
import random
import sys
import unittest
from typing import Optional

import numpy as np

import torch
from torch.autograd import function
from torch.onnx._internal import diagnostics
from torch.testing._internal import common_utils

pytorch_test_dir = os.path.dirname(os.path.dirname(os.path.realpath(__file__)))
sys.path.insert(-1, pytorch_test_dir)

torch.set_default_tensor_type("torch.FloatTensor")

BATCH_SIZE = 2

RNN_BATCH_SIZE = 7
RNN_SEQUENCE_LENGTH = 11
RNN_INPUT_SIZE = 5
RNN_HIDDEN_SIZE = 3


def _skipper(condition, reason):
    def decorator(f):
        @functools.wraps(f)
        def wrapper(*args, **kwargs):
            if condition():
                raise unittest.SkipTest(reason)
            return f(*args, **kwargs)

        return wrapper

    return decorator


skipIfNoCuda = _skipper(lambda: not torch.cuda.is_available(), "CUDA is not available")

skipIfTravis = _skipper(lambda: os.getenv("TRAVIS"), "Skip In Travis")

skipIfNoBFloat16Cuda = _skipper(
    lambda: not torch.cuda.is_bf16_supported(), "BFloat16 CUDA is not available"
)

skipIfQuantizationBackendQNNPack = _skipper(
    lambda: torch.backends.quantized.engine == "qnnpack",
    "Not compatible with QNNPack quantization backend",
)


# skips tests for all versions below min_opset_version.
# if exporting the op is only supported after a specific version,
# add this wrapper to prevent running the test for opset_versions
# smaller than the currently tested opset_version
def skipIfUnsupportedMinOpsetVersion(min_opset_version):
    def skip_dec(func):
        @functools.wraps(func)
        def wrapper(self, *args, **kwargs):
            if self.opset_version < min_opset_version:
                raise unittest.SkipTest(
                    f"Unsupported opset_version: {self.opset_version} < {min_opset_version}"
                )
            return func(self, *args, **kwargs)

        return wrapper

    return skip_dec


# skips tests for all versions above max_opset_version.
def skipIfUnsupportedMaxOpsetVersion(max_opset_version):
    def skip_dec(func):
        @functools.wraps(func)
        def wrapper(self, *args, **kwargs):
            if self.opset_version > max_opset_version:
                raise unittest.SkipTest(
                    f"Unsupported opset_version: {self.opset_version} > {max_opset_version}"
                )
            return func(self, *args, **kwargs)

        return wrapper

    return skip_dec


# skips tests for all opset versions.
def skipForAllOpsetVersions():
    def skip_dec(func):
        @functools.wraps(func)
        def wrapper(self, *args, **kwargs):
            if self.opset_version:
                raise unittest.SkipTest(
                    "Skip verify test for unsupported opset_version"
                )
            return func(self, *args, **kwargs)

        return wrapper

    return skip_dec


def skipTraceTest(skip_before_opset_version: Optional[int] = None, reason: str = ""):
    """Skip tracing test for opset version less than skip_before_opset_version.

    Args:
        skip_before_opset_version: The opset version before which to skip tracing test.
            If None, tracing test is always skipped.
        reason: The reason for skipping tracing test.

    Returns:
        A decorator for skipping tracing test.
    """

    def skip_dec(func):
        @functools.wraps(func)
        def wrapper(self, *args, **kwargs):
            if skip_before_opset_version is not None:
                self.skip_this_opset = self.opset_version < skip_before_opset_version
            else:
                self.skip_this_opset = True
            if self.skip_this_opset and not self.is_script:
                raise unittest.SkipTest(f"Skip verify test for torch trace. {reason}")
            return func(self, *args, **kwargs)

        return wrapper

    return skip_dec


def skipScriptTest(skip_before_opset_version: Optional[int] = None, reason: str = ""):
    """Skip scripting test for opset version less than skip_before_opset_version.

    Args:
        skip_before_opset_version: The opset version before which to skip scripting test.
            If None, scripting test is always skipped.
        reason: The reason for skipping scripting test.

    Returns:
        A decorator for skipping scripting test.
    """

    def skip_dec(func):
        @functools.wraps(func)
        def wrapper(self, *args, **kwargs):
            if skip_before_opset_version is not None:
                self.skip_this_opset = self.opset_version < skip_before_opset_version
            else:
                self.skip_this_opset = True
            if self.skip_this_opset and self.is_script:
                raise unittest.SkipTest(f"Skip verify test for TorchScript. {reason}")
            return func(self, *args, **kwargs)

        return wrapper

    return skip_dec


<<<<<<< HEAD
=======
# TODO(titaiwang): dynamic_only is specific to the situation that dynamic fx exporter
# is not yet supported by ORT until 1.15.0. Remove dynamic_only once ORT 1.15.0 is released.
def skip_min_ort_version(reason: str, version: str, dynamic_only: bool = False):
    def skip_dec(func):
        @functools.wraps(func)
        def wrapper(self, *args, **kwargs):
            if (
                packaging.version.parse(self.ort_version).release
                < packaging.version.parse(version).release
            ):
                if dynamic_only and not self.dynamic_shapes:
                    return func(self, *args, **kwargs)

                raise unittest.SkipTest(
                    f"ONNX Runtime version: {version} is older than required version {version}. "
                    f"Reason: {reason}."
                )
            return func(self, *args, **kwargs)

        return wrapper

    return skip_dec


>>>>>>> 41866a2e
def skip_dynamic_fx_test(reason: str):
    """Skip dynamic exporting test.

    Args:
        reason: The reason for skipping dynamic exporting test.

    Returns:
        A decorator for skipping dynamic exporting test.
    """

    def skip_dec(func):
        @functools.wraps(func)
        def wrapper(self, *args, **kwargs):
            if self.dynamic_shapes:
                raise unittest.SkipTest(
                    f"Skip verify dynamic shapes test for FX. {reason}"
                )
            return func(self, *args, **kwargs)

        return wrapper

    return skip_dec


def xfail(reason: str):
    """Expect failure.

    Args:
        reason: The reason for expected failure.

    Returns:
        A decorator for expecting test failure.
    """
    return unittest.expectedFailure


# skips tests for opset_versions listed in unsupported_opset_versions.
# if the caffe2 test cannot be run for a specific version, add this wrapper
# (for example, an op was modified but the change is not supported in caffe2)
def skipIfUnsupportedOpsetVersion(unsupported_opset_versions):
    def skip_dec(func):
        @functools.wraps(func)
        def wrapper(self, *args, **kwargs):
            if self.opset_version in unsupported_opset_versions:
                raise unittest.SkipTest(
                    "Skip verify test for unsupported opset_version"
                )
            return func(self, *args, **kwargs)

        return wrapper

    return skip_dec


def skipShapeChecking(func):
    @functools.wraps(func)
    def wrapper(self, *args, **kwargs):
        self.check_shape = False
        return func(self, *args, **kwargs)

    return wrapper


def skipDtypeChecking(func):
    @functools.wraps(func)
    def wrapper(self, *args, **kwargs):
        self.check_dtype = False
        return func(self, *args, **kwargs)

    return wrapper


def flatten(x):
    return tuple(function._iter_filter(lambda o: isinstance(o, torch.Tensor))(x))


def set_rng_seed(seed):
    torch.manual_seed(seed)
    random.seed(seed)
    np.random.seed(seed)


class ExportTestCase(common_utils.TestCase):
    """Test case for ONNX export.

    Any test case that tests functionalities under torch.onnx should inherit from this class.
    """

    def setUp(self):
        super().setUp()
        # TODO(#88264): Flaky test failures after changing seed.
        set_rng_seed(0)
        if torch.cuda.is_available():
            torch.cuda.manual_seed_all(0)
        diagnostics.engine.clear()<|MERGE_RESOLUTION|>--- conflicted
+++ resolved
@@ -9,6 +9,7 @@
 from typing import Optional
 
 import numpy as np
+import packaging.version
 
 import torch
 from torch.autograd import function
@@ -162,8 +163,6 @@
     return skip_dec
 
 
-<<<<<<< HEAD
-=======
 # TODO(titaiwang): dynamic_only is specific to the situation that dynamic fx exporter
 # is not yet supported by ORT until 1.15.0. Remove dynamic_only once ORT 1.15.0 is released.
 def skip_min_ort_version(reason: str, version: str, dynamic_only: bool = False):
@@ -188,7 +187,6 @@
     return skip_dec
 
 
->>>>>>> 41866a2e
 def skip_dynamic_fx_test(reason: str):
     """Skip dynamic exporting test.
 
