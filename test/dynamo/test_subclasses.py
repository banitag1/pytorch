# Owner(s): ["module: dynamo"]
import contextlib

import torch

import torch._dynamo.test_case
import torch._dynamo.testing
import torch._functorch.config
import torch.utils.checkpoint


class MockSubclass(torch.Tensor):
    @classmethod
    def __torch_function__(cls, func, types, args=(), kwargs=None):
        if kwargs is None:
            kwargs = {}
        return func(*args, **kwargs)


@contextlib.contextmanager
def preserve_subclass_config():
    old_subclass_set = set(torch._dynamo.config.traceable_tensor_subclasses)
    try:
        torch._dynamo.config.traceable_tensor_subclasses.add(MockSubclass)
        yield
    finally:
        torch._dynamo.config.traceable_tensor_subclasses.clear()
        torch._dynamo.config.traceable_tensor_subclasses.update(old_subclass_set)


class SubclassTests(torch._dynamo.test_case.TestCase):
    @classmethod
    def setUpClass(cls):
        super().setUpClass()
        cls._exit_stack.enter_context(preserve_subclass_config())

    @classmethod
    def tearDownClass(cls):
        cls._exit_stack.close()

    def test_torch_function_state_graph_break(self):
        @torch.compile(backend="eager")
        def fn(x):
            with torch._C.DisableTorchFunctionSubclass():
                torch._dynamo.graph_break()
                return torch._C._is_torch_function_enabled(), torch.add(x, 1.0)

        input = torch.ones(2, 2)
        res, _ = fn(input)
        self.assertFalse(res)

    def test_torch_function_state_tracing(self):
        @torch.compile(backend="eager", fullgraph=True)
        def fn(x):
            with torch._C.DisableTorchFunctionSubclass():
                torch.add(x, 1.0)

        input = torch.ones(2, 2)

        res = fn(input)

    def test_torch_function_state_guards(self):
        cnt = torch._dynamo.testing.CompileCounter()

        @torch.compile(backend=cnt, fullgraph=True)
        def fn(x):
            torch.add(x, 1.0)

        input = torch.ones(2, 2)

        with torch._C.DisableTorchFunctionSubclass():
            res = fn(input)

        res = fn(input)

        self.assertEqual(cnt.frame_count, 2)

    def test_return_subclass(self):
        @torch.compile(backend="eager", fullgraph=True)
        def fn(x):
            return MockSubclass(torch.add(x, 1.0))

        input = torch.ones(2, 2)

        res = fn(input)
        self.assertIsInstance(res, MockSubclass)

    def test_return_local_subclass(self):
        class LocalSubclass(torch.Tensor):
            @classmethod
            def __torch_function__(cls, func, types, args=(), kwargs=None):
                if kwargs is None:
                    kwargs = {}
                return func(*args, **kwargs)

        torch._dynamo.config.traceable_tensor_subclasses.add(LocalSubclass)

        @torch.compile(backend="eager", fullgraph=True)
        def fn(x):
            return LocalSubclass(torch.add(x, 1.0))

        input = torch.ones(2, 2)

        res = fn(input)
        self.assertIsInstance(res, LocalSubclass)

    def test_compile_with_fake_tensor(self):
        x = torch.randn([3, 4])
        x2 = torch.randn([4, 3])
<<<<<<< HEAD
        backend = torch._dynamo.testing.EagerAndRecordGraphs()
        cnt = torch._dynamo.testing.CompileCounterWithBackend(backend)
=======
        cnt = torch._dynamo.testing.CompileCounter()
>>>>>>> a97bf765

        @torch.compile(backend=cnt, fullgraph=True)
        def f(x):
            return torch.sin(x)

        f(x)
        self.assertEqual(cnt.frame_count, 1)
        self.assertEqual(cnt.op_count, 1)

<<<<<<< HEAD

=======
>>>>>>> a97bf765
        f(x2)
        self.assertEqual(cnt.frame_count, 2)
        self.assertEqual(cnt.op_count, 2)

        with torch._subclasses.fake_tensor.FakeTensorMode() as fake_mode:
            fake_tensor = fake_mode.from_tensor(x)
            f(fake_tensor)

        self.assertEqual(cnt.frame_count, 3)
        self.assertEqual(cnt.op_count, 3)
<<<<<<< HEAD

    def test_compile_with_functional_tensor_wrapper(self):
        x = torch.randn([3, 4])
        cnt = torch._dynamo.testing.CompileCounter()

        @torch.compile(backend=cnt, fullgraph=True)
        def f(x):
            return torch.sin(x)

        f_out = f(x)
        self.assertEqual(cnt.frame_count, 1)
        self.assertEqual(cnt.op_count, 1)

        ff = torch.func.functionalize(f)
        ff_out = ff(x)

        self.assertEqual(cnt.frame_count, 2)
        self.assertEqual(cnt.op_count, 2)
=======
>>>>>>> a97bf765

        self.assertEqual(f_out, ff_out)

if __name__ == "__main__":
    from torch._dynamo.test_case import run_tests

    run_tests()<|MERGE_RESOLUTION|>--- conflicted
+++ resolved
@@ -107,12 +107,7 @@
     def test_compile_with_fake_tensor(self):
         x = torch.randn([3, 4])
         x2 = torch.randn([4, 3])
-<<<<<<< HEAD
-        backend = torch._dynamo.testing.EagerAndRecordGraphs()
-        cnt = torch._dynamo.testing.CompileCounterWithBackend(backend)
-=======
         cnt = torch._dynamo.testing.CompileCounter()
->>>>>>> a97bf765
 
         @torch.compile(backend=cnt, fullgraph=True)
         def f(x):
@@ -122,10 +117,6 @@
         self.assertEqual(cnt.frame_count, 1)
         self.assertEqual(cnt.op_count, 1)
 
-<<<<<<< HEAD
-
-=======
->>>>>>> a97bf765
         f(x2)
         self.assertEqual(cnt.frame_count, 2)
         self.assertEqual(cnt.op_count, 2)
@@ -136,7 +127,6 @@
 
         self.assertEqual(cnt.frame_count, 3)
         self.assertEqual(cnt.op_count, 3)
-<<<<<<< HEAD
 
     def test_compile_with_functional_tensor_wrapper(self):
         x = torch.randn([3, 4])
@@ -155,8 +145,6 @@
 
         self.assertEqual(cnt.frame_count, 2)
         self.assertEqual(cnt.op_count, 2)
-=======
->>>>>>> a97bf765
 
         self.assertEqual(f_out, ff_out)
 
