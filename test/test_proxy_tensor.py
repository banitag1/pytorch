--- conflicted
+++ resolved
@@ -1375,11 +1375,7 @@
 symbolic_tensor_failures.update(symbolic_tensor_segfaults)
 
 outplace_symbolic_tensor_failures = {
-<<<<<<< HEAD
     xfail('i0', ''),  # aten.i0.default - couldn't find symbolic meta function/decomposition
-    xfail('masked_fill', ''),  # expected predicate to be bool, got torch.float32
-=======
->>>>>>> a4616b32
     xfail('masked_scatter', ''),  # aten.masked_scatter.default - couldn't find symbolic meta function/decomposition
     xfail('nn.functional.rrelu', ''),  # aten.empty_like.default - couldn't find symbolic meta function/decomposition
 }
