--- conflicted
+++ resolved
@@ -1045,16 +1045,7 @@
                 qconfig_mapping,
             )
 
-<<<<<<< HEAD
     @torch.testing._internal.common_utils.set_dynamo_inline_nn_modules(False)
-    def test_qnnpack_quantizer_conv_linear_no_permute(self):
-        class M(torch.nn.Module):
-            def __init__(self):
-                super().__init__()
-                self.conv = torch.nn.Conv2d(3, 16, 3)
-                self.linear1 = torch.nn.Linear(64, 8, bias=False)
-                self.linear2 = torch.nn.Linear(8, 8)
-=======
     def test_xnnpack_quantizer_conv_linear_no_permute(self):
         quantizer = XNNPACKQuantizer()
         operator_config = get_symmetric_quantization_config(is_per_channel=True)
@@ -1079,7 +1070,6 @@
             True,
             qconfig_mapping,
         )
->>>>>>> 6b210a39
 
     def test_xnnpack_quantizer_conv_linear(self):
         quantizer = XNNPACKQuantizer()
