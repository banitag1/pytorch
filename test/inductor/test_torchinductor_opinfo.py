--- conflicted
+++ resolved
@@ -209,18 +209,11 @@
     "geometric": {f16},
     "linalg.eigh": {f32, f64},
     "linalg.eigvalsh": {f32, f64},
-<<<<<<< HEAD
-    "linalg.lstsq": {f32, f64},
-    # This pair of strings denotes a test variant
-    ("linalg.lstsq", "grad_oriented"): {f32, f64},
     # Unsupported: data dependent operator: aten._local_scalar_dense.default
-    "linspace": {b8, f16, f32, f64, i32, i64},
+    ("linspace", "tensor_overload"): {b8, f16, f32, f64, i32, i64},
     # Unsupported: data dependent operator: aten._local_scalar_dense.default
-    "logspace": {b8, f16, f32, f64, i32, i64},
-    "masked.var": {f16},
-=======
+    ("logspace", "tensor_overload"): {b8, f16, f32, f64, i32, i64},
     "log_normal": {f16},
->>>>>>> 6dea9927
     "masked_scatter": {f16, f32, f64},
     ("max", "reduction_with_dim"): {b8},
     ("min", "reduction_with_dim"): {b8},
@@ -287,17 +280,11 @@
     "linalg.eig": {f32, f64},
     "linalg.eigh": {f32, f64},
     "linalg.eigvalsh": {f32, f64},
-<<<<<<< HEAD
-    "linalg.householder_product": {f32, f64},
-    "linalg.lstsq": {f32, f64},
-    ("linalg.lstsq", "grad_oriented"): {f32, f64},
     # Unsupported: data dependent operator: aten._local_scalar_dense.default
-    "linspace": {b8, f16, f32, f64, i32, i64},
+    ("linspace", "tensor_overload"): {b8, f16, f32, f64, i32, i64},
     # Unsupported: data dependent operator: aten._local_scalar_dense.default
-    "logspace": {b8, f16, f32, f64, i32, i64},
-=======
+    ("logspace", "tensor_overload"): {b8, f16, f32, f64, i32, i64},
     "log_normal": {f16, f32, f64},
->>>>>>> 6dea9927
     "masked_scatter": {f16, f32, f64},
     ("max", "reduction_with_dim"): {b8},
     ("min", "reduction_with_dim"): {b8},
