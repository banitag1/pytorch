# Owner(s): ["module: inductor"]

import sys
import unittest

from copy import deepcopy

import torch

import torch._inductor

# The rest of the optimizers not yet imported: Adamax, ASGD, LBFGS, NAdam, RAdam, SGD, SparseAdam
from torch.optim import Adadelta, Adagrad, Adam, AdamW, RMSprop, Rprop

from torch.testing._internal.common_utils import TEST_WITH_ROCM, TestCase

from torch.testing._internal.inductor_utils import HAS_CPU, HAS_CUDA

aten = torch.ops.aten

try:
    try:
        from .test_torchinductor import check_model, check_model_cuda, requires_cuda
    except ImportError:
        from test_torchinductor import check_model, check_model_cuda, requires_cuda
except (unittest.SkipTest, ImportError) as e:
    sys.stderr.write(f"{type(e)}: {e}\n")
    if __name__ == "__main__":
        sys.exit(0)
    raise


def compile_opt(opt_compiled, closure=None):
    # run the patcher so that step has the expected structure
    torch._dynamo.eval_frame.TorchPatcher.patch()

    # unwrap step to avoid a deliberate graph break due to
    # a limitation of functionalization/no_grad detection
    # see the [Note on graph break] in optimizer.py
    # This ignores the outer _use_grad_if_differentiable wrapper
    # and instead manually disables grad before calling step, which is fine
    # for now as dynamo does not support differentiable optimizers anyway
    step_fn = opt_compiled.step.__wrapped__
    if closure is not None:

        def fn():
            step_fn(opt_compiled, closure)

    else:

        def fn():
            step_fn(opt_compiled)

    return torch.compile(fn, backend="inductor", fullgraph=True)


def make_test(optim_cls, closure=None, kernel_count=2, **kwargs):
    @requires_cuda()
    def test_fn(self):
<<<<<<< HEAD
        torch._logging.set_logs(output_code=True)
        torch._dynamo.reset()
        torch._inductor.metrics.reset()
        input = torch.ones([2, 2], device="cuda:0")
=======
        torch._dynamo.reset()
        torch._inductor.metrics.reset()
        input = torch.ones([10, 10], device="cuda:0")
>>>>>>> 7b14a14e
        model_eager = torch.nn.Sequential(
            *[torch.nn.Linear(2, 2, device="cuda:0") for _ in range(1)]
        )
        model_eager(input).sum().backward()

        input = torch.ones([2, 2], device="cuda:0")
        model_compiled = deepcopy(model_eager)
        model_compiled(input).sum().backward()

        opt_eager = optim_cls(model_eager.parameters(), **kwargs)
        opt_compiled = optim_cls(model_compiled.parameters(), **kwargs)
        compiled_step = compile_opt(opt_compiled, closure=closure)

        with torch.set_grad_enabled(False):
            compiled_step()
            opt_eager.step()

        self.assertEqual(
            list(model_eager.parameters()), list(model_compiled.parameters())
        )

        if self.check_kernel_count:
            # currently, we compile the step and the rest of the computation
            # separately because the step is a single element tensor
            # hence, the usual kernel count is 2
            self.assertEqual(
                torch._inductor.metrics.generated_kernel_count, kernel_count
            )

    return test_fn


def make_recompile_test(optim_cls, closure=None, kernel_count=2, **kwargs):
    @requires_cuda()
    def test_fn(self):
<<<<<<< HEAD
        import os

        torch._dynamo.reset()
        torch._inductor.metrics.reset()
        input = torch.ones([2, 2], device="cuda:0")
        model = torch.nn.Sequential(
            *[torch.nn.Linear(2, 2, device="cuda:0") for _ in range(1)]
        )
        model(input).sum().backward()

        os.environ["TORCHDYNAMO_REPORT_GUARD_FAILURES"] = "1"
=======
        torch._dynamo.reset()
        torch._inductor.metrics.reset()
        input = torch.ones([10, 10], device="cuda:0")
        model = torch.nn.Sequential(
            *[torch.nn.Linear(10, 10, device="cuda:0") for _ in range(2)]
        )
        model(input).sum().backward()

>>>>>>> 7b14a14e
        opt_compiled = optim_cls(model.parameters(), **kwargs)
        compiled_step = compile_opt(opt_compiled)

        # check no recompile here
        with torch.set_grad_enabled(False):
            compiled_step()

<<<<<<< HEAD
            torch._logging.set_logs(recompiles=True)
=======
>>>>>>> 7b14a14e
            compiled_step()

            # perturb state to force recompile
            # Adagrad doesn't reinitialize state on each step
<<<<<<< HEAD
            if optim_cls is torch.optim.Adagrad:
=======
            if optim_cls is Adagrad:
>>>>>>> 7b14a14e
                opt_compiled.param_groups[0]["lr"] = 0.02
            else:
                opt_compiled.state.clear()

            compiled_step()

        if self.check_kernel_count:
            # currently, we compile the step and the rest of the computation
            # separately because the step is a single element tensor
            # hence, the usual kernel count is 2
            # multiply by 2 to account for the recompile
            self.assertEqual(
                torch._inductor.metrics.generated_kernel_count, 2 * kernel_count
            )

    return test_fn


class CompiledOptimizerTests(TestCase):
    check_model_cuda = check_model_cuda
    check_model_cpu = check_model
    check_kernel_count = True

    def setUp(self):
        super().setUp()
        torch._inductor.metrics.reset()

    def tearDown(self):
        super().tearDown()
        torch._inductor.metrics.reset()

<<<<<<< HEAD
    test_adam = make_test(torch.optim.Adam, lr=0.01)
    test_adam_weight_decay = make_test(torch.optim.Adam, lr=0.01, weight_decay=0.01)
    test_adamw = make_test(torch.optim.AdamW, lr=0.01)
    # Need to an impl which does not use python scalars
    # test_adamax = make_test(torch.optim.Adamax, lr=0.01)
    test_nadam = make_test(torch.optim.NAdam, lr=0.01)
    test_rprop = make_test(torch.optim.Rprop, kernel_count=6, lr=0.01)
    test_rmsprop = make_test(torch.optim.RMSprop, kernel_count=1, lr=0.01)
    test_adadelta = make_test(torch.optim.Adadelta, kernel_count=5, lr=0.01)
    test_adagrad = make_test(torch.optim.Adagrad, kernel_count=5, lr=0.01)
    test_sgd = make_test(torch.optim.SGD, kernel_count=1, lr=0.01)

    test_adam_recompile = make_recompile_test(torch.optim.Adam, lr=0.01)
    test_adamw_recompile = make_recompile_test(torch.optim.AdamW, lr=0.01)
    # Need an impl which does not use python scalars
    # test_adamax_recompile = make_recompile_test(torch.optim.Adamax, lr=0.01)
    # test_nadam_recompile = make_recompile_test(torch.optim.NAdam, lr=0.01)
    test_rprop_recompile = make_recompile_test(
        torch.optim.Rprop, kernel_count=6, lr=0.01
    )
    test_rmsprop_recompile = make_recompile_test(
        torch.optim.RMSprop, kernel_count=1, lr=0.01
    )
    test_adadelta_recompile = make_recompile_test(
        torch.optim.Adadelta, kernel_count=5, lr=0.01
    )
    test_adagrad_recompile = make_recompile_test(
        torch.optim.Adagrad, kernel_count=5, lr=0.01
    )
    test_sgd_recompile = make_recompile_test(torch.optim.SGD, kernel_count=1, lr=0.01)
=======
    test_adam = make_test(Adam, lr=0.01)
    test_adam_weight_decay = make_test(Adam, lr=0.01, weight_decay=0.01)
    test_adam_amsgrad = make_test(Adam, lr=0.01, amsgrad=True)
    test_adam_maximize = make_test(Adam, lr=0.01, maximize=True)
    test_adam_weight_decay_and_maximize = make_test(
        Adam, lr=0.01, weight_decay=0.01, maximize=True
    )
    test_adam_everything = make_test(
        Adam, lr=0.01, weight_decay=1.0, amsgrad=True, capturable=True, maximize=True
    )

    test_adamw = make_test(AdamW, lr=0.01)
    # Need to an impl which does not use python scalars
    # test_adamax = make_test(Adamax, lr=0.01)
    # test_nadam = make_test(NAdam, lr=0.01)
    test_rprop = make_test(Rprop, kernel_count=1, lr=0.01)
    test_rmsprop = make_test(RMSprop, kernel_count=1, lr=0.01)
    test_adadelta = make_test(Adadelta, kernel_count=1, lr=0.01)
    test_adagrad = make_test(Adagrad, kernel_count=5, lr=0.01)
    # test_sgd = make_test(SGD, kernel_count=1, lr=0.01)

    test_adam_recompile = make_recompile_test(Adam, lr=0.01)
    test_adamw_recompile = make_recompile_test(AdamW, lr=0.01)
    # Need an impl which does not use python scalars
    # test_adamax_recompile = make_recompile_test(Adamax, lr=0.01)
    # test_nadam_recompile = make_recompile_test(NAdam, lr=0.01)
    test_rprop_recompile = make_recompile_test(Rprop, kernel_count=1, lr=0.01)
    test_rmsprop_recompile = make_recompile_test(RMSprop, kernel_count=1, lr=0.01)
    test_adadelta_recompile = make_recompile_test(Adadelta, kernel_count=1, lr=0.01)
    test_adagrad_recompile = make_recompile_test(Adagrad, kernel_count=5, lr=0.01)
    # test_sgd_recompile = make_recompile_test(SGD, kernel_count=1, lr=0.01)
>>>>>>> 7b14a14e


if __name__ == "__main__":
    from torch._dynamo.test_case import run_tests

    if (HAS_CPU or HAS_CUDA) and not TEST_WITH_ROCM:
        run_tests(needs="filelock")<|MERGE_RESOLUTION|>--- conflicted
+++ resolved
@@ -57,16 +57,9 @@
 def make_test(optim_cls, closure=None, kernel_count=2, **kwargs):
     @requires_cuda()
     def test_fn(self):
-<<<<<<< HEAD
-        torch._logging.set_logs(output_code=True)
-        torch._dynamo.reset()
-        torch._inductor.metrics.reset()
-        input = torch.ones([2, 2], device="cuda:0")
-=======
         torch._dynamo.reset()
         torch._inductor.metrics.reset()
         input = torch.ones([10, 10], device="cuda:0")
->>>>>>> 7b14a14e
         model_eager = torch.nn.Sequential(
             *[torch.nn.Linear(2, 2, device="cuda:0") for _ in range(1)]
         )
@@ -102,19 +95,6 @@
 def make_recompile_test(optim_cls, closure=None, kernel_count=2, **kwargs):
     @requires_cuda()
     def test_fn(self):
-<<<<<<< HEAD
-        import os
-
-        torch._dynamo.reset()
-        torch._inductor.metrics.reset()
-        input = torch.ones([2, 2], device="cuda:0")
-        model = torch.nn.Sequential(
-            *[torch.nn.Linear(2, 2, device="cuda:0") for _ in range(1)]
-        )
-        model(input).sum().backward()
-
-        os.environ["TORCHDYNAMO_REPORT_GUARD_FAILURES"] = "1"
-=======
         torch._dynamo.reset()
         torch._inductor.metrics.reset()
         input = torch.ones([10, 10], device="cuda:0")
@@ -123,7 +103,6 @@
         )
         model(input).sum().backward()
 
->>>>>>> 7b14a14e
         opt_compiled = optim_cls(model.parameters(), **kwargs)
         compiled_step = compile_opt(opt_compiled)
 
@@ -131,19 +110,11 @@
         with torch.set_grad_enabled(False):
             compiled_step()
 
-<<<<<<< HEAD
-            torch._logging.set_logs(recompiles=True)
-=======
->>>>>>> 7b14a14e
             compiled_step()
 
             # perturb state to force recompile
             # Adagrad doesn't reinitialize state on each step
-<<<<<<< HEAD
-            if optim_cls is torch.optim.Adagrad:
-=======
             if optim_cls is Adagrad:
->>>>>>> 7b14a14e
                 opt_compiled.param_groups[0]["lr"] = 0.02
             else:
                 opt_compiled.state.clear()
@@ -175,38 +146,6 @@
         super().tearDown()
         torch._inductor.metrics.reset()
 
-<<<<<<< HEAD
-    test_adam = make_test(torch.optim.Adam, lr=0.01)
-    test_adam_weight_decay = make_test(torch.optim.Adam, lr=0.01, weight_decay=0.01)
-    test_adamw = make_test(torch.optim.AdamW, lr=0.01)
-    # Need to an impl which does not use python scalars
-    # test_adamax = make_test(torch.optim.Adamax, lr=0.01)
-    test_nadam = make_test(torch.optim.NAdam, lr=0.01)
-    test_rprop = make_test(torch.optim.Rprop, kernel_count=6, lr=0.01)
-    test_rmsprop = make_test(torch.optim.RMSprop, kernel_count=1, lr=0.01)
-    test_adadelta = make_test(torch.optim.Adadelta, kernel_count=5, lr=0.01)
-    test_adagrad = make_test(torch.optim.Adagrad, kernel_count=5, lr=0.01)
-    test_sgd = make_test(torch.optim.SGD, kernel_count=1, lr=0.01)
-
-    test_adam_recompile = make_recompile_test(torch.optim.Adam, lr=0.01)
-    test_adamw_recompile = make_recompile_test(torch.optim.AdamW, lr=0.01)
-    # Need an impl which does not use python scalars
-    # test_adamax_recompile = make_recompile_test(torch.optim.Adamax, lr=0.01)
-    # test_nadam_recompile = make_recompile_test(torch.optim.NAdam, lr=0.01)
-    test_rprop_recompile = make_recompile_test(
-        torch.optim.Rprop, kernel_count=6, lr=0.01
-    )
-    test_rmsprop_recompile = make_recompile_test(
-        torch.optim.RMSprop, kernel_count=1, lr=0.01
-    )
-    test_adadelta_recompile = make_recompile_test(
-        torch.optim.Adadelta, kernel_count=5, lr=0.01
-    )
-    test_adagrad_recompile = make_recompile_test(
-        torch.optim.Adagrad, kernel_count=5, lr=0.01
-    )
-    test_sgd_recompile = make_recompile_test(torch.optim.SGD, kernel_count=1, lr=0.01)
-=======
     test_adam = make_test(Adam, lr=0.01)
     test_adam_weight_decay = make_test(Adam, lr=0.01, weight_decay=0.01)
     test_adam_amsgrad = make_test(Adam, lr=0.01, amsgrad=True)
@@ -238,7 +177,6 @@
     test_adadelta_recompile = make_recompile_test(Adadelta, kernel_count=1, lr=0.01)
     test_adagrad_recompile = make_recompile_test(Adagrad, kernel_count=5, lr=0.01)
     # test_sgd_recompile = make_recompile_test(SGD, kernel_count=1, lr=0.01)
->>>>>>> 7b14a14e
 
 
 if __name__ == "__main__":
