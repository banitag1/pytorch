# Owner(s): ["module: inductor"]


import torch
import torch._inductor.compile_fx
from torch._inductor import metrics
from torch.testing._internal.common_utils import TestCase as TorchTestCase
from torch.testing._internal.inductor_utils import HAS_CUDA

aten = torch.ops.aten


<<<<<<< HEAD
# TODO(xmfan): remove this backend once we call from prod i.e. @torch.compile codepath


=======
>>>>>>> f33983d8
def calculate_runtime(f, *args) -> float:
    """
    Assumes all inputs are fp32
    """
    metrics.reset()
    torch._dynamo.optimize("count_bytes_inductor")(f)(*args)
    print(metrics.node_runtimes)

    ret = 0.0
    for pair in metrics.node_runtimes:
        ret += pair[1]

    return ret


DEVICE = "cuda"


def T(*size, dtype=torch.float32, device=DEVICE, grad=False) -> torch.Tensor:
    return torch.randn(size, dtype=dtype, device=device, requires_grad=grad)


class TestCase(TorchTestCase):
    device = DEVICE

    """
    Helper methods to compare runtime estimate against 0. Since this estimate is hardware dependent,
    stronger comparisons may fail dependending on the host's specs.

    atol/rtol must be provided explicitly with each call, since precision/rel_tol overrides are not always utilized
    """

    def assertZero(self, x: float):
        assert isinstance(x, float)
        super().assertEqual(x, 0.0, atol=0, rtol=0)

    def assertNotZero(self, x):
        assert isinstance(x, float)
        super().assertNotEqual(x, 0.0, atol=0, rtol=0)


class UnsupportedTests(TestCase):
    def test_no_op(self):
        def f(a):
            return a

        inp = (T(10, 10),)
        self.assertZero(calculate_runtime(f, *inp))

    def test_no_cuda(self):
        def f(a):
            return a

        inp = (torch.randn((10, 10), device="cpu"),)
        self.assertZero(calculate_runtime(f, *inp))


class ComputeBoundedTests(TestCase):
    def test_conv1d(self):
        def f(x, y):
            return torch.nn.functional.conv1d(x, y)

        inp = (T(33, 16, 30), T(20, 16, 5))
        self.assertNotZero(calculate_runtime(f, *inp))

    def test_conv2d(self):
        def f(x, y):
            return torch.nn.functional.conv2d(x, y, padding=1)

        inp = (T(8, 4, 3, 3), T(1, 4, 5, 5))
        self.assertNotZero(calculate_runtime(f, *inp))

    def test_conv2d_transpose(self):
        def f(x, y):
            return torch.nn.functional.conv_transpose2d(x, y, padding=1)

        inp = (T(8, 1, 1, 1), T(1, 4, 5, 5))
        self.assertNotZero(calculate_runtime(f, *inp))

    def test_conv3d(self):
        def f(x, y):
            return torch.nn.functional.conv3d(x, y)

        inp = (T(20, 16, 50, 10, 20), T(33, 16, 3, 3, 3))
        self.assertNotZero(calculate_runtime(f, *inp))

    def test_mm(self):
        def f(a, b):
            return torch.mm(a, b)

        inp = (
            T(10, 10),
            T(10, 10),
        )
        self.assertNotZero(calculate_runtime(f, *inp))

    def test_addmm(self):
        def f(a, b, c):
            return torch.addmm(a, b, c)

        inp = (
            T(10, 10),
            T(10, 10),
            T(10, 10),
        )
        self.assertNotZero(calculate_runtime(f, *inp))

    def test_bmm(self):
        def f(a, b):
            return torch.bmm(a, b)

        inp = (
            T(10, 10, 10),
            T(10, 10, 10),
        )
        self.assertNotZero(calculate_runtime(f, *inp))


class MemoryBoundedTests(TestCase):
    def test_relu(self):
        def f(a):
            return torch.nn.functional.relu(a)

        inp = (T(10, 10),)
        self.assertNotZero(calculate_runtime(f, *inp))

    def test_horizontal_reduction_pointwise(self):
        def f(a):
            b = a.sum(dim=1)
            c = a.cos()
            return b, c

        inp = (T(10, 10),)
        self.assertNotZero(calculate_runtime(f, *inp))

    def test_pointwise(self):
        def f(x):
            return x.cos()

        inp = (T(10),)
        self.assertNotZero(calculate_runtime(f, *inp))


if __name__ == "__main__":
    from torch._dynamo.test_case import run_tests

    if HAS_CUDA:
        run_tests(needs="filelock")<|MERGE_RESOLUTION|>--- conflicted
+++ resolved
@@ -10,12 +10,6 @@
 aten = torch.ops.aten
 
 
-<<<<<<< HEAD
-# TODO(xmfan): remove this backend once we call from prod i.e. @torch.compile codepath
-
-
-=======
->>>>>>> f33983d8
 def calculate_runtime(f, *args) -> float:
     """
     Assumes all inputs are fp32
