--- conflicted
+++ resolved
@@ -578,13 +578,7 @@
     bool compute_logsumexp,
     bool is_causal,
     c10::optional<double> scale) {
-<<<<<<< HEAD
   AT_DISPATCH_FLOATING_TYPES_AND(kBFloat16, query.scalar_type(), "efficient_attention", [&] {
-    // TODO: template kQueriesPerBlock and kKeysPerBlock for different platforms
-=======
-  // TODO: add bfloat16 and float16
-  AT_DISPATCH_FLOATING_TYPES(query.scalar_type(), "efficient_attention", [&] {
->>>>>>> f658384d
     cpu_efficient_attention<scalar_t, 128, 256>(attn, logsumexp, query, key, value, compute_logsumexp, is_causal, scale);
   });
 }
