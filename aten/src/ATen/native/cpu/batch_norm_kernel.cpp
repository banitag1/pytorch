#define TORCH_ASSERT_ONLY_METHOD_OPERATORS
#include <ATen/native/batch_norm.h>

#include <ATen/core/Tensor.h>
#include <ATen/AccumulateType.h>
#include <ATen/Dispatch.h>
#include <ATen/Parallel.h>
#include <ATen/native/TensorIterator.h>
#include <ATen/native/cpu/Loops.h>
#include <ATen/native/cpu/utils.h>
#include <ATen/native/cpu/mixed_data_type.h>
#include <ATen/cpu/vec/functional.h>
#include <ATen/cpu/vec/vec.h>
#include <c10/util/irange.h>
#include <ATen/OpMathType.h>

#ifndef AT_PER_OPERATOR_HEADERS
#include <ATen/Functions.h>
#else
#include <ATen/ops/empty.h>
#include <ATen/ops/ones.h>
#include <ATen/ops/zeros.h>
#endif

namespace at::native {
namespace {

using namespace vec;

template<typename param_t, typename opmath_t>
void batch_norm_cpu_collect_linear_and_constant_terms(
    opmath_t* alpha, opmath_t* beta, int64_t n_channel,
    const Tensor& weight /* optional */, const Tensor& bias /* optional */,
    const Tensor& save_mean, const Tensor& save_invstd,
    const Tensor& running_mean, const Tensor& running_var, bool train, double eps) {

  const param_t* weight_data = weight.defined() ? weight.data_ptr<param_t>() : nullptr;
  const param_t* bias_data = bias.defined() ? bias.data_ptr<param_t>() : nullptr;

  auto save_mean_a = conditional_accessor_1d<param_t>(save_mean);
  auto save_invstd_a = conditional_accessor_1d<param_t>(save_invstd);
  auto running_mean_a = conditional_accessor_1d<param_t>(running_mean);
  auto running_var_a = conditional_accessor_1d<param_t>(running_var);

  /// Collect the linear and constant terms regarding the input.
  /// output(n, c, h, w)
  ///     = (input(n, c, h, w) - mean(c)) / sqrt(var(c) + eps) * weight(c)
  ///         + bias(c)
  ///     = input(n, c, h, w) * inv_var(c) * weight(c)
  ///         - mean(c) * inv_var(c) * weight(c) + bias(c),
  /// where inv_var(c) = 1 / sqrt(var(c) + eps).
  /// So the linear term, alpha(c) = inv_var(c) * weight(c),
  ///   the constant term beta(c) = bias(c) - mean(c) * inv_var(c) * weight(c)
  /// Note that this is only a good idea if (input_size >> c), in degenerate
  /// cases where image_size == 1 && batch_size == 1, it is slow.
  for (const auto c : c10::irange(n_channel)) {
    opmath_t mean, invstd;
    if (train) {
      mean = save_mean_a[c];
      invstd = save_invstd_a[c];
    } else {
      mean = running_mean_a[c];
      invstd = 1 / std::sqrt(running_var_a[c] + static_cast<opmath_t>(eps));
    }
    param_t weight_v = weight_data ? weight_data[c] : param_t(1);
    param_t bias_v = bias_data ? bias_data[c] : param_t(0);
    alpha[c] = invstd * weight_v;
    beta[c] = bias_v - mean * alpha[c];
  }
}

/// A fast path for CPU inference and training forward when all tensors are contiguous.
template<typename scalar_t>
typename std::enable_if_t<std::is_same_v<scalar_t, at::opmath_type<scalar_t>>, void>
batch_norm_cpu_contiguous_impl(Tensor& output, const Tensor& input,
    const Tensor& weight, const Tensor& bias, const Tensor& save_mean, const Tensor& save_invstd,
    const Tensor& running_mean, const Tensor& running_var, bool train, double eps) {

  using Vec = Vectorized<scalar_t>;
  int64_t n_batch = input.size(0);
  int64_t n_channel = input.size(1);
  int64_t image_size = input.numel() / n_batch / n_channel;

  Tensor alpha = at::empty({n_channel}, input.options());
  Tensor beta = at::empty({n_channel}, input.options());
  scalar_t* alpha_data = alpha.mutable_data_ptr<scalar_t>();
  scalar_t* beta_data = beta.data_ptr<scalar_t>();

  batch_norm_cpu_collect_linear_and_constant_terms<scalar_t, scalar_t>(
     alpha_data, beta_data, n_channel, weight, bias,
     save_mean, save_invstd, running_mean, running_var, train, eps);

  scalar_t* output_data = output.data_ptr<scalar_t>();
  const scalar_t* input_data = input.data_ptr<scalar_t>();

  // Apply the linear terms to the input,
  // output(n, c, h, w) = input(n, c, h, w) * alpha(c) + beta(c)
  const int64_t loop_size = image_size - (image_size % Vec::size());
  at::parallel_for(0, n_batch * n_channel, 1, [&](int64_t begin, int64_t end) {
    int64_t n = 0;
    int64_t c = 0;
    data_index_init(begin, n, n_batch, c, n_channel);

    for (const auto i : c10::irange(begin, end)) {
      const Vec alpha_vec(alpha_data[c]);
      const Vec beta_vec(beta_data[c]);
      int64_t offset = i * image_size;
      int64_t d = 0;
      for (; d < loop_size; d += Vec::size()) {
        Vec data_vec = Vec::loadu(input_data + offset + d);
        Vec output_vec = data_vec * alpha_vec + beta_vec;
        output_vec.store(output_data + offset + d);
      }
      if (image_size - d > 0) {
        Vec data_vec = Vec::loadu(input_data + offset + d, image_size - d);
        Vec output_vec = data_vec * alpha_vec + beta_vec;
        output_vec.store(output_data + offset + d, image_size - d);
      }
      // move on to next index
      data_index_step(n, n_batch, c, n_channel);
    }
  });
}

template <typename scalar_t>
typename std::enable_if_t<std::is_same_v<scalar_t, at::opmath_type<scalar_t>>, void>
batch_norm_cpu_channels_last_impl(Tensor& output, const Tensor& input,
    const Tensor& weight, const Tensor& bias, const Tensor& save_mean, const Tensor& save_invstd,
    const Tensor& running_mean, const Tensor& running_var, bool train, double eps) {

  using Vec = Vectorized<scalar_t>;
  int64_t n_batch = input.size(0);
  int64_t n_channel = input.size(1);
  int64_t image_size = input.numel() / n_batch / n_channel;

  Tensor alpha = at::empty({n_channel}, input.options());
  Tensor beta = at::empty({n_channel}, input.options());
  scalar_t* alpha_data = alpha.mutable_data_ptr<scalar_t>();
  scalar_t* beta_data = beta.data_ptr<scalar_t>();

  batch_norm_cpu_collect_linear_and_constant_terms<scalar_t, scalar_t>(
      alpha_data, beta_data, n_channel, weight, bias,
      save_mean, save_invstd, running_mean, running_var, train, eps);

  scalar_t* output_data = output.data_ptr<scalar_t>();
  const scalar_t* input_data = input.data_ptr<scalar_t>();

  // Apply the linear terms to the input,
  // output(n, c, h, w) = input(n, c, h, w) * alpha(c) + beta(c)
  const int64_t loop_size = n_channel - (n_channel % Vec::size());
  at::parallel_for(0, n_batch * image_size, 1, [&](int64_t begin, int64_t end) {
    for (const auto i : c10::irange(begin, end)) {
      int64_t offset = i * n_channel;
      int64_t d = 0;
      // vectorize on channel dimension, for normal batch_norm input size,
      // alpha/beta should fit in L1 cache, otherwise consider blocking.
      for (; d < loop_size; d += Vec::size()) {
        Vec alpha_vec = Vec::loadu(alpha_data + d);
        Vec beta_vec = Vec::loadu(beta_data + d);
        Vec data_vec = Vec::loadu(input_data + offset + d);
        Vec output_vec = data_vec * alpha_vec + beta_vec;
        output_vec.store(output_data + offset + d);
      }
      if (n_channel - d > 0) {
        Vec alpha_vec = Vec::loadu(alpha_data + d, n_channel - d);
        Vec beta_vec = Vec::loadu(beta_data + d, n_channel - d);
        Vec data_vec = Vec::loadu(input_data + offset + d, n_channel - d);
        Vec output_vec = data_vec * alpha_vec + beta_vec;
        output_vec.store(output_data + offset + d, n_channel - d);
      }
    }
  });
}

template <typename scalar_t>
typename std::enable_if_t<std::is_same_v<scalar_t, at::opmath_type<scalar_t>>, void>
batch_norm_cpu_collect_stats_contiguous_impl(
    Tensor& mean, Tensor& var_sum, const Tensor& input) {

  // keep acc_type as opmath_type will use float type when scalar_t==float
  // while acc_type uses double for float.
  using accscalar_t = at::acc_type<scalar_t, false>;
  int64_t n_batch = input.size(0);
  int64_t n_channel = input.size(1);
  int64_t image_size = input.numel() / n_batch / n_channel;
  int64_t N = input.numel() / n_channel;

  const scalar_t* input_data = input.data_ptr<scalar_t>();
  scalar_t* mean_data = mean.data_ptr<scalar_t>();
  scalar_t* var_sum_data = var_sum.data_ptr<scalar_t>();

  // parallel dim reduce on 'channel'
  at::parallel_for(0, n_channel, 1, [&](int64_t begin, int64_t end) {
    for (const auto c : c10::irange(begin, end)) {
      // compute mean per input
      accscalar_t sum = 0;
      for (const auto n : c10::irange(n_batch)) {
        for (const auto i : c10::irange(image_size)) {
          auto offset = n * n_channel * image_size + c * image_size + i;
          sum += input_data[offset];
        }
      }
      scalar_t mean = sum / N;
      mean_data[c] = mean;

      // compute variance per input
      accscalar_t _var_sum = 0;
      for (const auto n : c10::irange(n_batch)) {
        for (const auto i : c10::irange(image_size)) {
          auto offset = n * n_channel * image_size + c * image_size + i;
          auto x = input_data[offset];
          _var_sum += (x - mean) * (x - mean);
        }
      }
      var_sum_data[c] = _var_sum;
    }
  });
}

template <typename scalar_t>
typename std::enable_if_t<std::is_same_v<scalar_t, at::opmath_type<scalar_t>>, void>
batch_norm_cpu_collect_stats_channels_last_impl(
    Tensor& mean, Tensor& var_sum, const Tensor& input) {

  using Vec = Vectorized<scalar_t>;
  // keep acc_type as opmath_type will use float type when scalar_t==float
  // while acc_type uses double for float.
  using accscalar_t = at::acc_type<scalar_t, false>;
  int64_t n_channel = input.size(1);
  int64_t N = input.numel() / n_channel;

  const scalar_t* input_data = input.data_ptr<scalar_t>();
  scalar_t* mean_data = mean.data_ptr<scalar_t>();
  scalar_t* var_sum_data = var_sum.data_ptr<scalar_t>();

  // Typical vertical reduce from shape of {NHW, C} to {C}.
  // Apply two path parallel reduction:
  // First path: allocate an immediate buffer of size {max_threads, C}, parallel along dim0,
  //    {NHW, C} => {max_threads, C}
  //
  // Second path: parallel along dim1 of the immediate buffer,
  //    {max_threads, C} => {C}
  //
  // Normal size of C should fit in L1, otherwise consider blocking on C.
  //
  int num_threads = at::get_num_threads();
  Tensor buffer = at::zeros({num_threads, n_channel}, input.options());
  scalar_t* buffer_data = buffer.data_ptr<scalar_t>();

  // compute mean per input
  at::parallel_for(0, N, 1, [&](int64_t begin, int64_t end) {
    int tid = at::get_thread_num();
    TORCH_CHECK(tid < num_threads,
                "expect thread id smaller than ", num_threads, ", got thread id ", tid);
    scalar_t* buffer_ptr = buffer_data + tid * n_channel;
    for (const auto i : c10::irange(begin, end)) {
      const scalar_t* x_ptr = input_data + i * n_channel;
      vec::map2<scalar_t>(
          [](Vec x, Vec y) { return x + y; },
          buffer_ptr,
          x_ptr,
          buffer_ptr,
          n_channel);
    }
  });

  at::parallel_for(0, n_channel, 1, [&](int64_t begin, int64_t end) {
    for (const auto c : c10::irange(begin, end)) {
      accscalar_t sum = 0;
      for (const auto t : c10::irange(num_threads)) {
        sum += buffer_data[t * n_channel + c];
      }
      scalar_t mean = sum / N;
      mean_data[c] = mean;
    }
  });

  // compute variance per input, reuse the immediate buffer
  buffer.zero_();
  at::parallel_for(0, N, 1, [&](int64_t begin, int64_t end) {
    int tid = at::get_thread_num();
    TORCH_CHECK(tid < num_threads, "expect thread id smaller than ", num_threads, ", got thread id ", tid);
    scalar_t* buffer_ptr = buffer_data + tid * n_channel;
    for (const auto i : c10::irange(begin, end)) {
      const scalar_t* x_ptr = input_data + i * n_channel;
      vec::map3<scalar_t>(
          [](Vec x, Vec y, Vec mean) { return y + (x - mean) * (x - mean); },
          buffer_ptr,
          x_ptr,
          buffer_ptr,
          mean_data,
          n_channel);
    }
  });

  at::parallel_for(0, n_channel, 1, [&](int64_t begin, int64_t end) {
    for (const auto c : c10::irange(begin, end)) {
      accscalar_t _var_sum = 0;
      for (const auto t : c10::irange(num_threads)) {
        _var_sum += buffer_data[t * n_channel + c];
      }
      var_sum_data[c] = _var_sum;
    }
  });
}

template <typename scalar_t>
typename std::enable_if_t<std::is_same_v<scalar_t, at::opmath_type<scalar_t>>, void>
batch_norm_cpu_backward_contiguous_impl(Tensor& grad_input, Tensor& grad_weight, Tensor& grad_bias,
    const Tensor& grad_output, const Tensor& input, const Tensor& weight,
    const Tensor& running_mean, const Tensor& running_var, const Tensor& save_mean, const Tensor& save_invstd,
    bool train, double eps) {

  using Vec = Vectorized<scalar_t>;
  // keep acc_type as opmath_type will use float type when scalar_t==float
  // while acc_type uses double for float.
  using accscalar_t = at::acc_type<scalar_t, false>;
  int64_t n_batch = input.size(0);
  int64_t n_channel = input.size(1);
  int64_t image_size = input.numel() / n_batch / n_channel;
  int64_t N = input.numel() / n_channel;

  const scalar_t* grad_output_data = grad_output.data_ptr<scalar_t>();
  const scalar_t* input_data = input.data_ptr<scalar_t>();

  scalar_t* grad_input_data = grad_input.defined() ? grad_input.mutable_data_ptr<scalar_t>() : nullptr;
  scalar_t* grad_weight_data = grad_weight.defined() ? grad_weight.data_ptr<scalar_t>() : nullptr;
  scalar_t* grad_bias_data = grad_bias.defined() ? grad_bias.data_ptr<scalar_t>() : nullptr;
  const bool grad_input_null = grad_input_data == nullptr;
  const bool grad_weight_null = grad_weight_data == nullptr;
  const bool grad_bias_null = grad_bias_data == nullptr;

  auto weight_a = conditional_accessor_1d<scalar_t>(weight);
  auto save_mean_a = conditional_accessor_1d<scalar_t>(save_mean);
  auto save_invstd_a = conditional_accessor_1d<scalar_t>(save_invstd);
  auto running_mean_a = conditional_accessor_1d<scalar_t>(running_mean);
  auto running_var_a = conditional_accessor_1d<scalar_t>(running_var);

  // parallel dim reduce on 'channel'
  at::parallel_for(0, n_channel, 1, [&](int64_t begin, int64_t end) {
    for (const auto c : c10::irange(begin, end)) {
      scalar_t w = weight.defined() ? weight_a[c] : 1;

      scalar_t mean, invstd;
      if (train) {
        mean = save_mean_a[c];
        invstd = save_invstd_a[c];
      } else {
        mean = running_mean_a[c];
        invstd = 1 / std::sqrt(running_var_a[c] + eps);
      }

      // reduce over grad_output in feature plane
      // compute 1) sum; 2) dot product of Q(X) and dY.
      // fuse into a single loop to reuse dY
      //
      accscalar_t sum = 0;
      accscalar_t dotp = 0;
      for (const auto n : c10::irange(n_batch)) {
        const scalar_t* x_ptr = input_data + n * n_channel * image_size + c * image_size;
        const scalar_t* dy_ptr = grad_output_data + n * n_channel * image_size + c * image_size;

        sum += vec::reduce_all<scalar_t>(
            [](Vec& x, Vec& y) { return x + y; },
            dy_ptr,
            image_size);

        dotp += vec::map2_reduce_all<scalar_t>(
            [mean](Vec x, Vec dy) { return (x - Vec(mean)) * dy; },
            [](Vec x, Vec y) { return x + y; },
            x_ptr,
            dy_ptr,
            image_size);
      }

      if (!grad_input_null) {
        if (train) {
          scalar_t k = (scalar_t) dotp * invstd * invstd / N;
          scalar_t grad_mean = sum / N;

          for (const auto n : c10::irange(n_batch)) {
            const scalar_t* x_ptr = input_data + n * n_channel * image_size + c * image_size;
            scalar_t* dx_ptr = grad_input_data + n * n_channel * image_size + c * image_size;
            const scalar_t* dy_ptr = grad_output_data + n * n_channel * image_size + c * image_size;

            // Scalar math:
            // for (const auto j : c10::irange(image_size)) {
            //   scalar_t dx = (x_ptr[j] - mean) * k;
            //   dx_ptr[j] = (dy_ptr[j] - grad_mean - dx) * invstd * w;
            // }
            vec::map2<scalar_t>(
                [=](Vec x, Vec dy) {
                  Vec dx = (x - Vec(mean)) * Vec(k);
                  return (dy - Vec(grad_mean) - dx) * Vec(invstd) * Vec(w);
                },
                dx_ptr,
                x_ptr,
                dy_ptr,
                image_size);
          }
        } else { // evaluation mode
          for (const auto n : c10::irange(n_batch)) {
            scalar_t* dx_ptr = grad_input_data + n * n_channel * image_size + c * image_size;
            const scalar_t* dy_ptr = grad_output_data + n * n_channel * image_size + c * image_size;

            // Scalar math:
            // for (const auto j : c10::irange(image_size)) {
            //   dx_ptr[j] = dy_ptr[j] * invstd * w;
            // }
            vec::map<scalar_t>(
                [=](Vec dy) { return dy * Vec(invstd) * Vec(w); },
                dx_ptr,
                dy_ptr,
                image_size);
          }
        }
      }

      if (!grad_weight_null) {
        grad_weight_data[c] = dotp * invstd;
      }

      if (!grad_bias_null) {
        grad_bias_data[c] = sum;
      }
    }
  });
}

template <typename scalar_t>
typename std::enable_if_t<std::is_same_v<scalar_t, at::opmath_type<scalar_t>>, void>
batch_norm_cpu_backward_channels_last_impl(Tensor& grad_input, Tensor& grad_weight, Tensor& grad_bias,
    const Tensor& grad_output, const Tensor& input, const Tensor& weight,
    const Tensor& running_mean, const Tensor& running_var, const Tensor& save_mean, const Tensor& save_invstd,
    bool train, double eps) {

  using Vec = Vectorized<scalar_t>;
  // keep acc_type as opmath_type will use float type when scalar_t==float
  // while acc_type uses double for float.
  using accscalar_t = at::acc_type<scalar_t, false>;
  int64_t n_channel = input.size(1);
  int64_t N = input.numel() / n_channel;

  const scalar_t* grad_output_data = grad_output.data_ptr<scalar_t>();
  const scalar_t* input_data = input.data_ptr<scalar_t>();

  scalar_t* grad_input_data = grad_input.defined() ? grad_input.mutable_data_ptr<scalar_t>() : nullptr;
  scalar_t* grad_weight_data = grad_weight.defined() ? grad_weight.data_ptr<scalar_t>() : nullptr;
  scalar_t* grad_bias_data = grad_bias.defined() ? grad_bias.data_ptr<scalar_t>() : nullptr;

  scalar_t* save_mean_data = conditional_data_ptr<scalar_t>(save_mean);
  scalar_t* save_invstd_data = conditional_data_ptr<scalar_t>(save_invstd);
  scalar_t* running_mean_data = conditional_data_ptr<scalar_t>(running_mean);
  scalar_t* running_var_data = conditional_data_ptr<scalar_t>(running_var);

  Tensor weight_ = weight.defined() ? weight : at::ones({n_channel}, input.options());
  const scalar_t* weight_data = weight_.data_ptr<scalar_t>();

  scalar_t* mean_ptr = nullptr;
  scalar_t* invstd_ptr = nullptr;
  Tensor invstd = at::empty({0}, input.options());
  if (train) {
    mean_ptr = save_mean_data;
    invstd_ptr = save_invstd_data;
  } else {
    mean_ptr = running_mean_data;

    invstd.resize_({n_channel});
    invstd_ptr = invstd.data_ptr<scalar_t>();
    for (const auto c : c10::irange(n_channel)) {
      invstd_ptr[c] = 1 / std::sqrt(running_var_data[c] + eps);
    }
  }

  // Typical vertical reduce from shape of {NHW, C} to {C}.
  // Apply two path parallel reduction:
  // First path: allocate an immediate buffer of size {2, max_threads, C}, parallel along dim0,
  //    sum = buffer[0], dotp = buffer[2]
  //
  // Second path: parallel along dim1 of the immediate buffer.
  //
  int num_threads = at::get_num_threads();
  Tensor buffer = at::zeros({2, num_threads, n_channel}, input.options());
  scalar_t* sum_data = buffer.data_ptr<scalar_t>();
  scalar_t* dotp_data = sum_data + num_threads * n_channel;

  // compute sum and dotp per feature plain,
  // fuse into a single loop to reuse grad_output in L1.
  at::parallel_for(0, N, 1, [&](int64_t begin, int64_t end) {
    int tid = at::get_thread_num();
    TORCH_CHECK(tid < num_threads, "expect thread id smaller than ", num_threads, ", got thread id ", tid);
    scalar_t* sum_ptr = sum_data + tid * n_channel;
    scalar_t* dotp_ptr = dotp_data + tid * n_channel;
    for (const auto i : c10::irange(begin, end)) {
      const scalar_t* x_ptr = input_data + i * n_channel;
      const scalar_t* dy_ptr = grad_output_data + i * n_channel;

      vec::map2<scalar_t>(
          [](Vec sum, Vec dy) { return sum + dy; },
          sum_ptr,
          sum_ptr,
          dy_ptr,
          n_channel);

      vec::map4<scalar_t>(
          [](Vec dotp, Vec x, Vec mean, Vec dy) { return dotp + (x - mean) * dy; },
          dotp_ptr,
          dotp_ptr,
          x_ptr,
          mean_ptr,
          dy_ptr,
          n_channel);
    }
  });

  at::parallel_for(0, n_channel, 1, [&](int64_t begin, int64_t end) {
    for (const auto c : c10::irange(begin, end)) {
      // store the final result of sum and dotp in the 1st lane of immediate buffer,
      // so that we won't need to allocate anther buffer to store the temp values.
      accscalar_t _sum = 0;
      for (const auto t : c10::irange(num_threads)) {
        _sum += sum_data[t * n_channel + c];
      }
      sum_data[/* 0 * n_channel + */c] = _sum;

      accscalar_t _dotp = 0;
      for (const auto t : c10::irange(num_threads)) {
        _dotp += dotp_data[t * n_channel + c];
      }
      dotp_data[/* 0 * n_channel + */c] = _dotp;
    }
  });

  // compute grad_input
  const int64_t loop_size = n_channel - (n_channel % Vec::size());
  if (grad_input.defined()) {
    at::parallel_for(0, N, 1, [&](int64_t begin, int64_t end) {
      for (const auto i : c10::irange(begin, end)) {
        scalar_t* dx_ptr = grad_input_data + i * n_channel;
        const scalar_t* x_ptr = input_data + i * n_channel;
        const scalar_t* dy_ptr = grad_output_data + i * n_channel;
        if (train) {
          int64_t d = 0;
          for (; d < loop_size; d += Vec::size()) {
            Vec x = Vec::loadu(x_ptr + d);
            Vec mean = Vec::loadu(mean_ptr + d);
            Vec dotp = Vec::loadu(dotp_data + d);
            Vec invstd = Vec::loadu(invstd_ptr + d);
            Vec k = dotp * invstd * invstd / Vec(N);
            Vec dx = (x - mean) * k;
            Vec dy = Vec::loadu(dy_ptr + d);
            Vec grad_mean = Vec::loadu(sum_data + d) / Vec(N);
            Vec w = Vec::loadu(weight_data + d);
            dx = (dy - grad_mean - dx) * invstd * w;
            dx.store(dx_ptr + d);
          }
          if (n_channel - d > 0) {
            Vec x = Vec::loadu(x_ptr + d, n_channel - d);
            Vec mean = Vec::loadu(mean_ptr + d, n_channel - d);
            Vec dotp = Vec::loadu(dotp_data + d, n_channel - d);
            Vec invstd = Vec::loadu(invstd_ptr + d, n_channel - d);
            Vec k = dotp * invstd * invstd / Vec(N);
            Vec dx = (x - mean) * k;
            Vec dy = Vec::loadu(dy_ptr + d, n_channel - d);
            Vec grad_mean = Vec::loadu(sum_data + d, n_channel - d) / Vec(N);
            Vec w = Vec::loadu(weight_data + d, n_channel - d);
            dx = (dy - grad_mean - dx) * invstd * w;
            dx.store(dx_ptr + d, n_channel - d);
          }
        } else { // evaluation mode
          int64_t d = 0;
          for (; d < loop_size; d += Vec::size()) {
            Vec dy = Vec::loadu(dy_ptr + d);
            Vec invstd = Vec::loadu(invstd_ptr + d);
            Vec w = Vec::loadu(weight_data + d);
            Vec dx = dy * invstd * w;
            dx.store(dx_ptr + d);
          }
          if (n_channel - d > 0) {
            Vec dy = Vec::loadu(dy_ptr + d, n_channel - d);
            Vec invstd = Vec::loadu(invstd_ptr + d, n_channel - d);
            Vec w = Vec::loadu(weight_data + d, n_channel - d);
            Vec dx = dy * invstd * w;
            dx.store(dx_ptr + d, n_channel - d);
          }
        }
      }
    });
  }

  if (grad_weight.defined()) {
    // grad_weight = dotp * invstd
    vec::map2<scalar_t>(
        [](Vec dotp, Vec invstd) { return dotp * invstd; },
        grad_weight_data,
        dotp_data,
        invstd_ptr,
        n_channel);
  }

  // grad_bias = sum
  if (grad_bias.defined()) {
    vec::map<scalar_t>(
        [](Vec sum) { return sum; },
        grad_bias_data,
        sum_data,
        n_channel);
  }
}

/// bfloat16/Half kernels
template<typename scalar_t>
typename std::enable_if_t<!std::is_same_v<scalar_t, at::opmath_type<scalar_t>>, void>
batch_norm_cpu_contiguous_impl(Tensor& output, const Tensor& input,
    const Tensor& weight, const Tensor& bias, const Tensor& save_mean, const Tensor& save_invstd,
    const Tensor& running_mean, const Tensor& running_var, bool train, double eps) {
  using opmath_t = at::opmath_type<scalar_t>;
  using bVec = Vectorized<scalar_t>;
  using fVec = Vectorized<at::opmath_type<scalar_t>>;
  int64_t n_batch = input.size(0);
  int64_t n_channel = input.size(1);
  int64_t image_size = input.numel() / n_batch / n_channel;

  // use float as acc type
  Tensor alpha = at::empty({n_channel}, input.options().dtype(kFloat));
  Tensor beta = at::empty({n_channel}, input.options().dtype(kFloat));
  opmath_t* alpha_data = alpha.mutable_data_ptr<opmath_t>();
  opmath_t* beta_data = beta.data_ptr<opmath_t>();

  const bool mixed_type = is_mixed_type(input, weight, bias, save_mean, save_invstd, running_mean, running_var);
  if (mixed_type) {
    batch_norm_cpu_collect_linear_and_constant_terms<opmath_t, opmath_t>(
        alpha_data, beta_data, n_channel, weight, bias,
        save_mean, save_invstd, running_mean, running_var, train, eps);
  } else {
    batch_norm_cpu_collect_linear_and_constant_terms<scalar_t, opmath_t>(
        alpha_data, beta_data, n_channel, weight, bias,
        save_mean, save_invstd, running_mean, running_var, train, eps);
  }

  scalar_t* output_data = output.data_ptr<scalar_t>();
  const scalar_t* input_data = input.data_ptr<scalar_t>();

  const int64_t loop_size = image_size - (image_size % bVec::size());
  at::parallel_for(0, n_batch * n_channel, 1, [&](int64_t begin, int64_t end) {
    int64_t n = 0;
    int64_t c = 0;
    data_index_init(begin, n, n_batch, c, n_channel);

    for (const auto i : c10::irange(begin, end)) {
      const scalar_t* input_ptr = input_data + i * image_size;
      scalar_t* output_ptr = output_data + i * image_size;
      const opmath_t alpha_val = alpha_data[c];
      const opmath_t beta_val = beta_data[c];
      const fVec alpha_fvec(alpha_val);
      const fVec beta_fvec(beta_val);
      int64_t d = 0;
      for (; d < loop_size; d += bVec::size()) {
        bVec data_bvec = bVec::loadu(input_ptr + d);
        fVec data_fvec0, data_fvec1;
        std::tie(data_fvec0, data_fvec1) = convert_to_float<scalar_t>(data_bvec);

        fVec out_fvec0 = data_fvec0 * alpha_fvec + beta_fvec;
        fVec out_fvec1 = data_fvec1 * alpha_fvec + beta_fvec;
        bVec out_bvec = convert_from_float<scalar_t>(out_fvec0, out_fvec1);
        out_bvec.store(output_ptr + d);
      }
      for (; d < image_size; d++) {
        output_ptr[d] = scalar_t(opmath_t(input_ptr[d]) * alpha_val + beta_val);
      }
      // move on to next index
      data_index_step(n, n_batch, c, n_channel);
    }
  });
}

template <typename scalar_t>
typename std::enable_if_t<!std::is_same_v<scalar_t, at::opmath_type<scalar_t>>, void>
batch_norm_cpu_channels_last_impl(Tensor& output, const Tensor& input,
    const Tensor& weight, const Tensor& bias, const Tensor& save_mean, const Tensor& save_invstd,
    const Tensor& running_mean, const Tensor& running_var, bool train, double eps) {
  using opmath_t = at::opmath_type<scalar_t>;
  using bVec = Vectorized<scalar_t>;
  using fVec = Vectorized<opmath_t>;
  int64_t n_batch = input.size(0);
  int64_t n_channel = input.size(1);
  int64_t image_size = input.numel() / n_batch / n_channel;

  Tensor alpha = at::empty({n_channel}, input.options().dtype(kFloat));
  Tensor beta = at::empty({n_channel}, input.options().dtype(kFloat));
  opmath_t* alpha_data = alpha.mutable_data_ptr<opmath_t>();
  opmath_t* beta_data = beta.data_ptr<opmath_t>();

  const bool mixed_type = is_mixed_type(input, weight, bias, save_mean, save_invstd, running_mean, running_var);
  if (mixed_type) {
    batch_norm_cpu_collect_linear_and_constant_terms<opmath_t, opmath_t>(
        alpha_data, beta_data, n_channel, weight, bias,
        save_mean, save_invstd, running_mean, running_var, train, eps);
  } else {
    batch_norm_cpu_collect_linear_and_constant_terms<scalar_t, opmath_t>(
        alpha_data, beta_data, n_channel, weight, bias,
        save_mean, save_invstd, running_mean, running_var, train, eps);
  }

  scalar_t* output_data = output.data_ptr<scalar_t>();
  const scalar_t* input_data = input.data_ptr<scalar_t>();

  const int64_t loop_size = n_channel - (n_channel % bVec::size());
  at::parallel_for(0, n_batch * image_size, 1, [&](int64_t begin, int64_t end) {
    for (const auto i : c10::irange(begin, end)) {
      const scalar_t* input_ptr = input_data + i * n_channel;
      scalar_t* output_ptr = output_data + i * n_channel;
      int64_t d = 0;
      for (; d < loop_size; d += bVec::size()) {
        fVec alpha_fvec0 = fVec::loadu(alpha_data + d);
        fVec alpha_fvec1 = fVec::loadu(alpha_data + d + fVec::size());
        fVec beta_fvec0 = fVec::loadu(beta_data + d);
        fVec beta_fvec1 = fVec::loadu(beta_data + d + fVec::size());
        bVec data_bvec = bVec::loadu(input_ptr + d);
        fVec data_fvec0, data_fvec1;
        std::tie(data_fvec0, data_fvec1) = convert_to_float<scalar_t>(data_bvec);

        fVec out_fvec0 = data_fvec0 * alpha_fvec0 + beta_fvec0;
        fVec out_fvec1 = data_fvec1 * alpha_fvec1 + beta_fvec1;
        bVec out_bvec = convert_from_float<scalar_t>(out_fvec0, out_fvec1);
        out_bvec.store(output_ptr + d);
      }
      for (; d < n_channel; d++) {
        output_ptr[d] = scalar_t(opmath_t(input_ptr[d]) * alpha_data[d] + beta_data[d]);
      }
    }
  });
}

template <typename scalar_t, typename param_t>
inline void batch_norm_cpu_collect_stats_contiguous_internal(
    Tensor& mean, Tensor& var_sum, const Tensor& input) {
  using opmath_t = at::opmath_type<scalar_t>;
  using bVec = Vectorized<scalar_t>;
  using fVec = Vectorized<opmath_t>;
  int64_t n_batch = input.size(0);
  int64_t n_channel = input.size(1);
  int64_t image_size = input.numel() / n_batch / n_channel;
  int64_t N = input.numel() / n_channel;

  const scalar_t* input_data = input.data_ptr<scalar_t>();
  param_t* mean_data = mean.data_ptr<param_t>();
  param_t* var_sum_data = var_sum.data_ptr<param_t>();

  at::parallel_for(0, n_channel, 1, [&](int64_t begin, int64_t end) {
    for (const auto c : c10::irange(begin, end)) {
      opmath_t sum_val = opmath_t(0);
      fVec sum_fvec = fVec(opmath_t(0));
      for (int64_t n = 0; n < n_batch; n++) {
        const scalar_t* input_ptr = input_data + n * n_channel * image_size + c * image_size;
        int64_t d = 0;
        for (; d < image_size - (image_size % bVec::size()); d += bVec::size()) {
          bVec data_bvec = bVec::loadu(input_ptr + d);
          fVec data_fvec0, data_fvec1;
          std::tie(data_fvec0, data_fvec1) = convert_to_float<scalar_t>(data_bvec);
          sum_fvec += data_fvec0;
          sum_fvec += data_fvec1;
        }
        for (; d < image_size; d++) {
          sum_val += opmath_t(input_ptr[d]);
        }
      }
      // TODO: use fast version
      sum_val += vec_reduce_all([](fVec& x, fVec& y) { return x + y; }, sum_fvec, fVec::size());
      opmath_t mean_val = sum_val / N;
      mean_data[c] = param_t(mean_val);

      opmath_t var_val = opmath_t(0);
      fVec var_fvec = fVec(opmath_t(0));
      fVec mean_fvec = fVec(mean_val);
      for (int64_t n = 0; n < n_batch; n++) {
        const scalar_t* input_ptr = input_data + n * n_channel * image_size + c * image_size;
        int64_t d = 0;
        for (; d < image_size - (image_size % bVec::size()); d += bVec::size()) {
          bVec data_bvec = bVec::loadu(input_ptr + d);
          fVec data_fvec0, data_fvec1;
          std::tie(data_fvec0, data_fvec1) = convert_to_float<scalar_t>(data_bvec);
          var_fvec += (data_fvec0 - mean_fvec) * (data_fvec0 - mean_fvec);
          var_fvec += (data_fvec1 - mean_fvec) * (data_fvec1 - mean_fvec);
        }
        for (; d < image_size; d++) {
          opmath_t data_val = input_ptr[d];
          var_val += (data_val - mean_val) * (data_val - mean_val);
        }
      }
      // TODO: use fast version
      var_val += vec_reduce_all([](fVec& x, fVec& y) { return x + y; }, var_fvec, fVec::size());
      var_sum_data[c] = param_t(var_val);
    }
  });
}

template <typename scalar_t>
typename std::enable_if_t<!std::is_same_v<scalar_t, at::opmath_type<scalar_t>>, void>
batch_norm_cpu_collect_stats_contiguous_impl(
    Tensor& mean, Tensor& var_sum, const Tensor& input) {
  const bool mixed_type = is_mixed_type(input, mean, var_sum);
  if (mixed_type) {
    batch_norm_cpu_collect_stats_contiguous_internal<scalar_t, at::opmath_type<scalar_t>>(mean, var_sum, input);
  } else {
    batch_norm_cpu_collect_stats_contiguous_internal<scalar_t, scalar_t>(mean, var_sum, input);
  }
}

template <typename scalar_t, typename param_t>
inline void batch_norm_cpu_collect_stats_channels_last_internal(
    Tensor& mean, Tensor& var_sum, const Tensor& input) {
  using opmath_t = at::opmath_type<scalar_t>;
  using bVec = Vectorized<scalar_t>;
  using fVec = Vectorized<opmath_t>;
  int64_t n_channel = input.size(1);
  int64_t N = input.numel() / n_channel;

  const scalar_t* input_data = input.data_ptr<scalar_t>();
  param_t* mean_data = mean.data_ptr<param_t>();
  param_t* var_sum_data = var_sum.data_ptr<param_t>();

  int num_threads = at::get_num_threads();
  Tensor buffer = at::zeros({num_threads, n_channel}, input.options().dtype(kFloat));
  opmath_t* buffer_data = buffer.data_ptr<opmath_t>();

  at::parallel_for(0, N, 1, [&](int64_t begin, int64_t end) {
    int tid = at::get_thread_num();
    TORCH_CHECK(tid < num_threads, "expect thread id smaller than ", num_threads, ", got thread id ", tid);
    opmath_t* buffer_ptr = buffer_data + tid * n_channel;
    for (const auto i : c10::irange(begin, end)) {
      const scalar_t* input_ptr = input_data + i * n_channel;
      int64_t d = 0;
      for (; d < n_channel - (n_channel % bVec::size()); d += bVec::size()) {
        bVec data_bvec = bVec::loadu(input_ptr + d);
        fVec data_fvec0, data_fvec1;
        std::tie(data_fvec0, data_fvec1) = convert_to_float<scalar_t>(data_bvec);
        fVec sum_fvec0 = fVec::loadu(buffer_ptr + d) + data_fvec0;
        fVec sum_fvec1 = fVec::loadu(buffer_ptr + d + fVec::size()) + data_fvec1;
        sum_fvec0.store(buffer_ptr + d);
        sum_fvec1.store(buffer_ptr + d + fVec::size());
      }
      for (; d < n_channel; d++) {
        buffer_ptr[d] += input_ptr[d];
      }
    }
  });

  for (const auto c : c10::irange(n_channel)) {
    opmath_t sum = 0;
    for (const auto t : c10::irange(num_threads)) {
      sum += buffer_data[t * n_channel + c];
    }
    mean_data[c] = param_t(sum / N);
  }

  buffer.zero_();
  at::parallel_for(0, N, 1, [&](int64_t begin, int64_t end) {
    int tid = at::get_thread_num();
    TORCH_CHECK(tid < num_threads, "expect thread id smaller than ", num_threads, ", got thread id ", tid);
    opmath_t* buffer_ptr = buffer_data + tid * n_channel;
    for (const auto i : c10::irange(begin, end)) {
      const scalar_t* input_ptr = input_data + i * n_channel;
      int64_t d = 0;
      for (; d < n_channel - (n_channel % bVec::size()); d += bVec::size()) {
        bVec data_bvec = bVec::loadu(input_ptr + d);
        fVec data_fvec0, data_fvec1;
        std::tie(data_fvec0, data_fvec1) = convert_to_float<scalar_t>(data_bvec);
        fVec mean_fvec0, mean_fvec1;
        std::tie(mean_fvec0, mean_fvec1) = load2f(mean_data + d);
        fVec var_fvec0 = fVec::loadu(buffer_ptr + d);
        fVec var_fvec1 = fVec::loadu(buffer_ptr + d + fVec::size());
        var_fvec0 += (data_fvec0 - mean_fvec0) * (data_fvec0 - mean_fvec0);
        var_fvec1 += (data_fvec1 - mean_fvec1) * (data_fvec1 - mean_fvec1);
        var_fvec0.store(buffer_ptr + d);
        var_fvec1.store(buffer_ptr + d + fVec::size());
      }
      for (; d < n_channel; d++) {
        opmath_t data_val = opmath_t(input_ptr[d]);
        opmath_t mean_val = opmath_t(mean_data[d]);
        buffer_ptr[d] += (data_val - mean_val) * (data_val - mean_val);
      }
    }
  });

  for (const auto c : c10::irange(n_channel)) {
    opmath_t _var_sum = 0;
    for (const auto t : c10::irange(num_threads)) {
      _var_sum += buffer_data[t * n_channel + c];
    }
    var_sum_data[c] = param_t(_var_sum);
  }
}

template <typename scalar_t>
typename std::enable_if_t<!std::is_same_v<scalar_t, at::opmath_type<scalar_t>>, void>
batch_norm_cpu_collect_stats_channels_last_impl(
    Tensor& mean, Tensor& var_sum, const Tensor& input) {
  const bool mixed_type = is_mixed_type(input, mean, var_sum);
  if (mixed_type) {
    batch_norm_cpu_collect_stats_channels_last_internal<scalar_t, at::opmath_type<scalar_t>>(mean, var_sum, input);
  } else {
    batch_norm_cpu_collect_stats_channels_last_internal<scalar_t, scalar_t>(mean, var_sum, input);
  }
}

template <typename scalar_t, typename param_t>
void batch_norm_cpu_backward_contiguous_internal(Tensor& grad_input, Tensor& grad_weight, Tensor& grad_bias,
    const Tensor& grad_output, const Tensor& input, const Tensor& weight,
    const Tensor& running_mean, const Tensor& running_var, const Tensor& save_mean, const Tensor& save_invstd,
    bool train, double eps) {
  using opmath_t = at::opmath_type<scalar_t>;
  using bVec = Vectorized<scalar_t>;
  using fVec = Vectorized<opmath_t>;
  int64_t n_batch = input.size(0);
  int64_t n_channel = input.size(1);
  int64_t image_size = input.numel() / n_batch / n_channel;
  int64_t N = input.numel() / n_channel;

  const scalar_t* grad_output_data = grad_output.data_ptr<scalar_t>();
  const scalar_t* input_data = input.data_ptr<scalar_t>();

  scalar_t* grad_input_data = grad_input.defined() ? grad_input.mutable_data_ptr<scalar_t>() : nullptr;
  param_t* grad_weight_data = grad_weight.defined() ? grad_weight.data_ptr<param_t>() : nullptr;
  param_t* grad_bias_data = grad_bias.defined() ? grad_bias.data_ptr<param_t>() : nullptr;
  const bool grad_input_null = grad_input_data == nullptr;
  const bool grad_weight_null = grad_weight_data == nullptr;
  const bool grad_bias_null = grad_bias_data == nullptr;

  auto weight_a = conditional_accessor_1d<param_t>(weight);
  auto save_mean_a = conditional_accessor_1d<param_t>(save_mean);
  auto save_invstd_a = conditional_accessor_1d<param_t>(save_invstd);
  auto running_mean_a = conditional_accessor_1d<param_t>(running_mean);
  auto running_var_a = conditional_accessor_1d<param_t>(running_var);

  // parallel dim reduce on 'channel'
  at::parallel_for(0, n_channel, 1, [&](int64_t begin, int64_t end) {
    for (const auto c : c10::irange(begin, end)) {
      opmath_t w = weight.defined() ? opmath_t(weight_a[c]) : 1;

      opmath_t mean, invstd;
      if (train) {
        mean = save_mean_a[c];
        invstd = save_invstd_a[c];
      } else {
        mean = running_mean_a[c];
        invstd = 1 / std::sqrt(running_var_a[c] + eps);
      }

      // compute 1) sum; 2) dot product of Q(X) and dY.
      opmath_t sum{0}, dotp{0};
      fVec sum_fvec{0}, dotp_fvec{0};
      for (const auto n : c10::irange(n_batch)) {
        const scalar_t* x_ptr = input_data + n * n_channel * image_size + c * image_size;
        const scalar_t* dy_ptr = grad_output_data + n * n_channel * image_size + c * image_size;

        int64_t d = 0;
        for (; d < image_size - (image_size % bVec::size()); d += bVec::size()) {
          bVec dy_bvec = bVec::loadu(dy_ptr + d);
          fVec dy_fvec0, dy_fvec1;
          std::tie(dy_fvec0, dy_fvec1) = convert_to_float<scalar_t>(dy_bvec);
          sum_fvec += dy_fvec0;
          sum_fvec += dy_fvec1;

          bVec x_bvec = bVec::loadu(x_ptr + d);
          fVec x_fvec0, x_fvec1;
          std::tie(x_fvec0, x_fvec1) = convert_to_float<scalar_t>(x_bvec);
          dotp_fvec += (x_fvec0 - fVec(mean)) * dy_fvec0;
          dotp_fvec += (x_fvec1 - fVec(mean)) * dy_fvec1;
        }
        for (; d < image_size; d++) {
          sum += opmath_t(dy_ptr[d]);
          dotp += (opmath_t(x_ptr[d]) - mean) * opmath_t(dy_ptr[d]);
        }
      }
      // TODO: use fast version
      sum += vec_reduce_all([](fVec& x, fVec& y) { return x + y; }, sum_fvec, fVec::size());
      dotp += vec_reduce_all([](fVec& x, fVec& y) { return x + y; }, dotp_fvec, fVec::size());

      if (!grad_input_null) {
        if (train) {
          opmath_t k = dotp * invstd * invstd / N;
          opmath_t grad_mean = sum / N;
          for (const auto n : c10::irange(n_batch)) {
            const scalar_t* x_ptr = input_data + n * n_channel * image_size + c * image_size;
            scalar_t* dx_ptr = grad_input_data + n * n_channel * image_size + c * image_size;
            const scalar_t* dy_ptr = grad_output_data + n * n_channel * image_size + c * image_size;
            vec::map2(
                [=](fVec x, fVec dy) {
                  fVec dx = (x - fVec(mean)) * fVec(k);
                  return (dy - fVec(grad_mean) - dx) * fVec(invstd) * fVec(w);
                },
                dx_ptr, x_ptr, dy_ptr, image_size);
          }
        } else { // evaluation mode
          for (const auto n : c10::irange(n_batch)) {
            scalar_t* dx_ptr = grad_input_data + n * n_channel * image_size + c * image_size;
            const scalar_t* dy_ptr = grad_output_data + n * n_channel * image_size + c * image_size;
            vec::map(
                [=](fVec dy) { return dy * fVec(invstd) * fVec(w); },
                dx_ptr, dy_ptr, image_size);
          }
        }
      }

      if (!grad_weight_null) {
        grad_weight_data[c] = param_t(dotp * invstd);
      }

      if (!grad_bias_null) {
        grad_bias_data[c] = param_t(sum);
      }
    }
  });
}

template <typename scalar_t>
typename std::enable_if_t<!std::is_same_v<scalar_t, at::opmath_type<scalar_t>>, void>
batch_norm_cpu_backward_contiguous_impl(Tensor& grad_input, Tensor& grad_weight, Tensor& grad_bias,
    const Tensor& grad_output, const Tensor& input, const Tensor& weight,
    const Tensor& running_mean, const Tensor& running_var, const Tensor& save_mean, const Tensor& save_invstd,
    bool train, double eps) {
  const bool mixed_type = is_mixed_type(input, weight, running_mean, running_var, save_mean, save_invstd);
  if (mixed_type) {
    batch_norm_cpu_backward_contiguous_internal<scalar_t, at::opmath_type<scalar_t>>(grad_input, grad_weight, grad_bias,
        grad_output, input, weight, running_mean, running_var, save_mean, save_invstd, train, eps);
  } else {
    batch_norm_cpu_backward_contiguous_internal<scalar_t, scalar_t>(grad_input, grad_weight, grad_bias,
        grad_output, input, weight, running_mean, running_var, save_mean, save_invstd, train, eps);
  }
}

template <typename scalar_t, typename param_t>
void batch_norm_cpu_backward_channels_last_internal(Tensor& grad_input, Tensor& grad_weight, Tensor& grad_bias,
    const Tensor& grad_output, const Tensor& input, const Tensor& weight,
    const Tensor& running_mean, const Tensor& running_var, const Tensor& save_mean, const Tensor& save_invstd,
    bool train, double eps) {
  using opmath_t = at::opmath_type<scalar_t>;
  using bVec = Vectorized<scalar_t>;
  using fVec = Vectorized<opmath_t>;
  int64_t n_channel = input.size(1);
  int64_t N = input.numel() / n_channel;

  const scalar_t* grad_output_data = grad_output.data_ptr<scalar_t>();
  const scalar_t* input_data = input.data_ptr<scalar_t>();

  scalar_t* grad_input_data = grad_input.defined() ? grad_input.mutable_data_ptr<scalar_t>() : nullptr;
  param_t* grad_weight_data = grad_weight.defined() ? grad_weight.data_ptr<param_t>() : nullptr;
  param_t* grad_bias_data = grad_bias.defined() ? grad_bias.data_ptr<param_t>() : nullptr;

  auto weight_a = conditional_accessor_1d<param_t>(weight);
  auto save_mean_a = conditional_accessor_1d<param_t>(save_mean);
  auto save_invstd_a = conditional_accessor_1d<param_t>(save_invstd);
  auto running_mean_a = conditional_accessor_1d<param_t>(running_mean);
  auto running_var_a = conditional_accessor_1d<param_t>(running_var);

  // use float as acc type
  bool weight_defined = weight.defined();
  Tensor weight_f = at::empty({n_channel}, input.options().dtype(kFloat));
  Tensor mean = at::empty({n_channel}, input.options().dtype(kFloat));
  Tensor invstd = at::empty({n_channel}, input.options().dtype(kFloat));
  opmath_t* weight_data = weight_f.data_ptr<opmath_t>();
  opmath_t* mean_data = mean.data_ptr<opmath_t>();
  opmath_t* invstd_data = invstd.data_ptr<opmath_t>();

  for (const auto c : c10::irange(n_channel)) {
    weight_data[c] = weight_defined ? opmath_t(weight_a[c]) : 1;

    if (train) {
      mean_data[c] = save_mean_a[c];
      invstd_data[c] = save_invstd_a[c];
    } else {
      mean_data[c] = running_mean_a[c];
      invstd_data[c] = 1 / std::sqrt(running_var_a[c] + eps);
    }
  }

  int num_threads = at::get_num_threads();
  Tensor buffer = at::zeros({2, num_threads, n_channel}, input.options().dtype(kFloat));
  opmath_t* sum_data = buffer.data_ptr<opmath_t>();
  opmath_t* dotp_data = sum_data + num_threads * n_channel;

  at::parallel_for(0, N, 1, [&](int64_t begin, int64_t end) {
    int tid = at::get_thread_num();
    TORCH_CHECK(tid < num_threads, "expect thread id smaller than ", num_threads, ", got thread id ", tid);
    opmath_t* sum_ptr = sum_data + tid * n_channel;
    opmath_t* dotp_ptr = dotp_data + tid * n_channel;
    for (const auto i : c10::irange(begin, end)) {
      const scalar_t* x_ptr = input_data + i * n_channel;
      const scalar_t* dy_ptr = grad_output_data + i * n_channel;

      int64_t d = 0;
      for(; d < n_channel - (n_channel % bVec::size()); d += bVec::size()) {
        bVec dy_bvec = bVec::loadu(dy_ptr + d);
        fVec dy_fvec0, dy_fvec1;
        std::tie(dy_fvec0, dy_fvec1) = convert_to_float<scalar_t>(dy_bvec);
        fVec sum_fvec0 = dy_fvec0 + fVec::loadu(sum_ptr + d);
        fVec sum_fvec1 = dy_fvec1 + fVec::loadu(sum_ptr + d + fVec::size());
        sum_fvec0.store(sum_ptr + d);
        sum_fvec1.store(sum_ptr + d + fVec::size());

        bVec x_bvec = bVec::loadu(x_ptr + d);
        fVec x_fvec0, x_fvec1;
        std::tie(x_fvec0, x_fvec1) = convert_to_float<scalar_t>(x_bvec);
        fVec mean_fvec0 = fVec::loadu(mean_data + d);
        fVec mean_fvec1 = fVec::loadu(mean_data + d + fVec::size());
        fVec dotp_fvec0 = fVec::loadu(dotp_ptr + d);
        fVec dotp_fvec1 = fVec::loadu(dotp_ptr + d + fVec::size());
        dotp_fvec0 += (x_fvec0 - mean_fvec0) * dy_fvec0;
        dotp_fvec1 += (x_fvec1 - mean_fvec1) * dy_fvec1;
        dotp_fvec0.store(dotp_ptr + d);
        dotp_fvec1.store(dotp_ptr + d + fVec::size());
      }
      for (; d < n_channel; d++) {
        opmath_t dy_val = dy_ptr[d];
        opmath_t x_val = x_ptr[d];
        opmath_t mean_val = mean_data[d];
        sum_ptr[d] += dy_val;
        dotp_ptr[d] += (x_val - mean_val) * dy_val;
      }
    }
  });

  at::parallel_for(0, n_channel, 1, [&](int64_t begin, int64_t end) {
    for (const auto c : c10::irange(begin, end)) {
      // store the final result of sum and dotp in the 1st lane of immediate buffer,
      // so that we won't need to allocate anther buffer to store the temp values.
      opmath_t _sum = 0;
      for (const auto t : c10::irange(num_threads)) {
        _sum += sum_data[t * n_channel + c];
      }
      sum_data[/* 0 * n_channel + */c] = _sum;

      opmath_t _dotp = 0;
      for (const auto t : c10::irange(num_threads)) {
        _dotp += dotp_data[t * n_channel + c];
      }
      dotp_data[/* 0 * n_channel + */c] = _dotp;
    }
  });

  // compute grad_input
  if (grad_input.defined()) {
    at::parallel_for(0, N, 1, [&](int64_t begin, int64_t end) {
      for (const auto i : c10::irange(begin, end)) {
        scalar_t* dx_ptr = grad_input_data + i * n_channel;
        const scalar_t* x_ptr = input_data + i * n_channel;
        const scalar_t* dy_ptr = grad_output_data + i * n_channel;
        if (train) {
          int64_t d = 0;
          for (; d < n_channel - (n_channel % bVec::size()); d += bVec::size()) {
            bVec x_bvec = bVec::loadu(x_ptr + d);
            fVec x_fvec0, x_fvec1;
            std::tie(x_fvec0, x_fvec1) = convert_to_float<scalar_t>(x_bvec);
            fVec mean_fvec0 = fVec::loadu(mean_data + d);
            fVec mean_fvec1 = fVec::loadu(mean_data + d + fVec::size());
            fVec dotp_fvec0 = fVec::loadu(dotp_data + d);
            fVec dotp_fvec1 = fVec::loadu(dotp_data + d + fVec::size());
            fVec invstd_fvec0 = fVec::loadu(invstd_data + d);
            fVec invstd_fvec1 = fVec::loadu(invstd_data + d + fVec::size());
            fVec k_fvec0 = dotp_fvec0 * invstd_fvec0 * invstd_fvec0 / fVec(N);
            fVec k_fvec1 = dotp_fvec1 * invstd_fvec1 * invstd_fvec1 / fVec(N);
            fVec dx_fvec0 = (x_fvec0 - mean_fvec0) * k_fvec0;
            fVec dx_fvec1 = (x_fvec1 - mean_fvec1) * k_fvec1;
            bVec dy_bvec = bVec::loadu(dy_ptr + d);
            fVec dy_fvec0, dy_fvec1;
            std::tie(dy_fvec0, dy_fvec1) = convert_to_float<scalar_t>(dy_bvec);
            fVec grad_mean_fvec0 = fVec::loadu(sum_data + d) / fVec(N);
            fVec grad_mean_fvec1 = fVec::loadu(sum_data + d + fVec::size()) / fVec(N);
            fVec w_fvec0 = fVec::loadu(weight_data + d);
            fVec w_fvec1 = fVec::loadu(weight_data + d + fVec::size());
            dx_fvec0 = (dy_fvec0 - grad_mean_fvec0 - dx_fvec0) * invstd_fvec0 * w_fvec0;
            dx_fvec1 = (dy_fvec1 - grad_mean_fvec1 - dx_fvec1) * invstd_fvec1 * w_fvec1;
            bVec dx_bvec = convert_from_float<scalar_t>(dx_fvec0, dx_fvec1);
            dx_bvec.store(dx_ptr + d);
          }
          for (; d < n_channel; d++) {
            opmath_t x_val = x_ptr[d];
            opmath_t mean_val = mean_data[d];
            opmath_t dotp_val = dotp_data[d];
            opmath_t invstd_val = invstd_data[d];
            opmath_t k_val = dotp_val * invstd_val * invstd_val / N;
            opmath_t dx_val = (x_val - mean_val) * k_val;
            opmath_t dy_val = dy_ptr[d];
            opmath_t grad_mean_val = sum_data[d] / N;
            opmath_t w_val = weight_data[d];
            dx_val = (dy_val - grad_mean_val - dx_val) * invstd_val * w_val;
            dx_ptr[d] = scalar_t(dx_val);
          }
        } else { // evaluation mode
          int64_t d = 0;
          for (; d < n_channel - (n_channel % bVec::size()); d += bVec::size()) {
            bVec dy_bvec = bVec::loadu(dy_ptr + d);
            fVec dy_fvec0, dy_fvec1;
            std::tie(dy_fvec0, dy_fvec1) = convert_to_float<scalar_t>(dy_bvec);
            fVec invstd_fvec0 = fVec::loadu(invstd_data + d);
            fVec invstd_fvec1 = fVec::loadu(invstd_data + d + fVec::size());
            fVec w_fvec0 = fVec::loadu(weight_data + d);
            fVec w_fvec1 = fVec::loadu(weight_data + d + fVec::size());
            fVec dx_fvec0 = dy_fvec0 * invstd_fvec0 * w_fvec0;
            fVec dx_fvec1 = dy_fvec1 * invstd_fvec1 * w_fvec1;
            bVec dx_bvec = convert_from_float<scalar_t>(dx_fvec0, dx_fvec1);
            dx_bvec.store(dx_ptr + d);
          }
          for (; d < n_channel; d++) {
            opmath_t dy_val = dy_ptr[d];
            opmath_t invstd_val = invstd_data[d];
            opmath_t w_val = weight_data[d];
            opmath_t dx_val = dy_val * invstd_val * w_val;
            dx_ptr[d] = scalar_t(dx_val);
          }
        }
      }
    });
  }

  if (grad_weight.defined()) {
    for (const auto c : c10::irange(n_channel)) {
      grad_weight_data[c] = param_t(dotp_data[c] * invstd_data[c]);
    }
  }

  if (grad_bias.defined()) {
    for (const auto c : c10::irange(n_channel)) {
      grad_bias_data[c] = param_t(sum_data[c]);
    }
  }
}

template <typename scalar_t>
typename std::enable_if_t<!std::is_same_v<scalar_t, at::opmath_type<scalar_t>>, void>
batch_norm_cpu_backward_channels_last_impl(Tensor& grad_input, Tensor& grad_weight, Tensor& grad_bias,
    const Tensor& grad_output, const Tensor& input, const Tensor& weight,
    const Tensor& running_mean, const Tensor& running_var, const Tensor& save_mean, const Tensor& save_invstd,
    bool train, double eps) {
  const bool mixed_type = is_mixed_type(input, weight, running_mean, running_var, save_mean, save_invstd);
  if (mixed_type) {
    batch_norm_cpu_backward_channels_last_internal<scalar_t, at::opmath_type<scalar_t>>(grad_input, grad_weight, grad_bias,
        grad_output, input, weight, running_mean, running_var, save_mean, save_invstd, train, eps);
  } else {
    batch_norm_cpu_backward_channels_last_internal<scalar_t, scalar_t>(grad_input, grad_weight, grad_bias,
        grad_output, input, weight, running_mean, running_var, save_mean, save_invstd, train, eps);
  }
}

void batch_norm_cpu_kernel(Tensor& output, const Tensor& input,
    const Tensor& weight, const Tensor& bias, const Tensor& save_mean,  const Tensor& save_invstd,
    const Tensor& running_mean, const Tensor& running_var, bool train, double eps) {
  int64_t image_size = input.numel() / input.size(0) / input.size(1);
  if (input.is_contiguous()) { // NC11 is also channels last
    AT_DISPATCH_FLOATING_TYPES_AND2(ScalarType::BFloat16, ScalarType::Half, input.scalar_type(), "batch_norm_cpu_contiguous", [&] {
      if (image_size == 1) {
        batch_norm_cpu_channels_last_impl<scalar_t>(output, input, weight, bias,
            save_mean, save_invstd, running_mean, running_var, train, eps);
      } else {
        batch_norm_cpu_contiguous_impl<scalar_t>(output, input, weight, bias,
            save_mean, save_invstd, running_mean, running_var, train, eps);
      }
    });
<<<<<<< HEAD
  } else if (input.is_contiguous(at::MemoryFormat::ChannelsLast)) {
    AT_DISPATCH_FLOATING_TYPES_AND2(ScalarType::BFloat16, ScalarType::Half, input.scalar_type(), "batch_norm_cpu_channels_last", [&] {
=======
  } else if (input.is_contiguous(at::MemoryFormat::ChannelsLast) || input.is_contiguous(at::MemoryFormat::ChannelsLast3d)) {
    AT_DISPATCH_FLOATING_TYPES_AND(ScalarType::BFloat16, input.scalar_type(), "batch_norm_cpu_channels_last", [&] {
>>>>>>> 53351a5d
      batch_norm_cpu_channels_last_impl<scalar_t>(output, input, weight, bias,
          save_mean, save_invstd, running_mean, running_var, train, eps);
    });
  } else {
    TORCH_CHECK(false, "batch_norm_cpu_kernel: expecting input to be contiguous.");
  }
}

void batch_norm_cpu_collect_stats_kernel(
    Tensor& mean, Tensor& var_sum, const Tensor& input) {
  int64_t image_size = input.numel() / input.size(0) / input.size(1);
  if (input.is_contiguous()) {
    AT_DISPATCH_FLOATING_TYPES_AND2(ScalarType::BFloat16, ScalarType::Half, input.scalar_type(), "batch_norm_cpu_collect_stats_contiguous", [&] {
      if (image_size == 1) { // NC11 is also channels last
        batch_norm_cpu_collect_stats_channels_last_impl<scalar_t>(mean, var_sum, input);
      } else {
        batch_norm_cpu_collect_stats_contiguous_impl<scalar_t>(mean, var_sum, input);
      }
    });
<<<<<<< HEAD
  } else if (input.is_contiguous(at::MemoryFormat::ChannelsLast)) {
    AT_DISPATCH_FLOATING_TYPES_AND2(ScalarType::BFloat16, ScalarType::Half, input.scalar_type(), "batch_norm_cpu_collect_stats_channels_last", [&] {
=======
  } else if (input.is_contiguous(at::MemoryFormat::ChannelsLast) || input.is_contiguous(at::MemoryFormat::ChannelsLast3d)) {
    AT_DISPATCH_FLOATING_TYPES_AND(ScalarType::BFloat16, input.scalar_type(), "batch_norm_cpu_collect_stats_channels_last", [&] {
>>>>>>> 53351a5d
      batch_norm_cpu_collect_stats_channels_last_impl<scalar_t>(mean, var_sum, input);
    });
  } else {
    TORCH_CHECK(false, "batch_norm_cpu_collect_stats_kernel: expecting input to be contiguous.");
  }
}

void batch_norm_cpu_backward_kernel(Tensor& grad_input, Tensor& grad_weight, Tensor& grad_bias,
    const Tensor& grad_output, const Tensor& input, const Tensor& weight,
    const Tensor& running_mean, const Tensor& running_var, const Tensor& save_mean, const Tensor& save_invstd,
    bool train, double eps) {
  int64_t image_size = input.numel() / input.size(0) / input.size(1);
  if (input.is_contiguous()) {
    AT_DISPATCH_FLOATING_TYPES_AND2(ScalarType::BFloat16, ScalarType::Half, input.scalar_type(), "batch_norm_cpu_backward_contiguous", [&] {
      if (image_size == 1) { // NC11 is also channels last
        batch_norm_cpu_backward_channels_last_impl<scalar_t>(grad_input, grad_weight, grad_bias,
            grad_output, input, weight, running_mean, running_var, save_mean, save_invstd, train, eps);
      } else {
        batch_norm_cpu_backward_contiguous_impl<scalar_t>(grad_input, grad_weight, grad_bias,
            grad_output, input, weight, running_mean, running_var, save_mean, save_invstd, train, eps);
      }
    });
<<<<<<< HEAD
  } else if (input.is_contiguous(at::MemoryFormat::ChannelsLast)) {
    AT_DISPATCH_FLOATING_TYPES_AND2(ScalarType::BFloat16, ScalarType::Half, input.scalar_type(), "batch_norm_cpu_backward_channels_last", [&] {
=======
  } else if (input.is_contiguous(at::MemoryFormat::ChannelsLast) || input.is_contiguous(at::MemoryFormat::ChannelsLast3d)) {
    AT_DISPATCH_FLOATING_TYPES_AND(ScalarType::BFloat16, input.scalar_type(), "batch_norm_cpu_backward_channels_last", [&] {
>>>>>>> 53351a5d
      batch_norm_cpu_backward_channels_last_impl<scalar_t>(grad_input, grad_weight, grad_bias,
          grad_output, input, weight, running_mean, running_var, save_mean, save_invstd, train, eps);
    });
  } else {
    TORCH_CHECK(false, "batch_norm_cpu_backward_kernel: expecting input to be contiguous.");
  }
}

}// anonymous namespace

REGISTER_DISPATCH(batch_norm_cpu_stub, &batch_norm_cpu_kernel);
REGISTER_DISPATCH(batch_norm_cpu_collect_stats_stub, &batch_norm_cpu_collect_stats_kernel);
REGISTER_DISPATCH(batch_norm_cpu_backward_stub, &batch_norm_cpu_backward_kernel);

} // namespace at::native<|MERGE_RESOLUTION|>--- conflicted
+++ resolved
@@ -1257,13 +1257,8 @@
             save_mean, save_invstd, running_mean, running_var, train, eps);
       }
     });
-<<<<<<< HEAD
-  } else if (input.is_contiguous(at::MemoryFormat::ChannelsLast)) {
+  } else if (input.is_contiguous(at::MemoryFormat::ChannelsLast) || input.is_contiguous(at::MemoryFormat::ChannelsLast3d)) {
     AT_DISPATCH_FLOATING_TYPES_AND2(ScalarType::BFloat16, ScalarType::Half, input.scalar_type(), "batch_norm_cpu_channels_last", [&] {
-=======
-  } else if (input.is_contiguous(at::MemoryFormat::ChannelsLast) || input.is_contiguous(at::MemoryFormat::ChannelsLast3d)) {
-    AT_DISPATCH_FLOATING_TYPES_AND(ScalarType::BFloat16, input.scalar_type(), "batch_norm_cpu_channels_last", [&] {
->>>>>>> 53351a5d
       batch_norm_cpu_channels_last_impl<scalar_t>(output, input, weight, bias,
           save_mean, save_invstd, running_mean, running_var, train, eps);
     });
@@ -1283,13 +1278,8 @@
         batch_norm_cpu_collect_stats_contiguous_impl<scalar_t>(mean, var_sum, input);
       }
     });
-<<<<<<< HEAD
-  } else if (input.is_contiguous(at::MemoryFormat::ChannelsLast)) {
+  } else if (input.is_contiguous(at::MemoryFormat::ChannelsLast) || input.is_contiguous(at::MemoryFormat::ChannelsLast3d)) {
     AT_DISPATCH_FLOATING_TYPES_AND2(ScalarType::BFloat16, ScalarType::Half, input.scalar_type(), "batch_norm_cpu_collect_stats_channels_last", [&] {
-=======
-  } else if (input.is_contiguous(at::MemoryFormat::ChannelsLast) || input.is_contiguous(at::MemoryFormat::ChannelsLast3d)) {
-    AT_DISPATCH_FLOATING_TYPES_AND(ScalarType::BFloat16, input.scalar_type(), "batch_norm_cpu_collect_stats_channels_last", [&] {
->>>>>>> 53351a5d
       batch_norm_cpu_collect_stats_channels_last_impl<scalar_t>(mean, var_sum, input);
     });
   } else {
@@ -1312,13 +1302,8 @@
             grad_output, input, weight, running_mean, running_var, save_mean, save_invstd, train, eps);
       }
     });
-<<<<<<< HEAD
-  } else if (input.is_contiguous(at::MemoryFormat::ChannelsLast)) {
+  } else if (input.is_contiguous(at::MemoryFormat::ChannelsLast) || input.is_contiguous(at::MemoryFormat::ChannelsLast3d)) {
     AT_DISPATCH_FLOATING_TYPES_AND2(ScalarType::BFloat16, ScalarType::Half, input.scalar_type(), "batch_norm_cpu_backward_channels_last", [&] {
-=======
-  } else if (input.is_contiguous(at::MemoryFormat::ChannelsLast) || input.is_contiguous(at::MemoryFormat::ChannelsLast3d)) {
-    AT_DISPATCH_FLOATING_TYPES_AND(ScalarType::BFloat16, input.scalar_type(), "batch_norm_cpu_backward_channels_last", [&] {
->>>>>>> 53351a5d
       batch_norm_cpu_backward_channels_last_impl<scalar_t>(grad_input, grad_weight, grad_bias,
           grad_output, input, weight, running_mean, running_var, save_mean, save_invstd, train, eps);
     });
