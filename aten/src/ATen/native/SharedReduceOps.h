#pragma once
// Please note that this file is
// used across both CPU and GPU.

#include <type_traits>
#include <complex>
#include <c10/macros/Macros.h>
#include <ATen/detail/FunctionTraits.h>
#include <ATen/NumericUtils.h>
#if defined(__CUDACC__)
#include <THC/THCDeviceUtils.cuh>
#include <ATen/native/cuda/DeviceSqrt.cuh>
#elif defined(__HIPCC__)
#include <aten/src/THH/THHDeviceUtils.cuh>
#include <aten/src/ATen/native/hip/DeviceSqrt.cuh>
#endif
#if defined(__CUDACC__) || defined(__HIPCC__)
#include <thrust/pair.h>
#else
#include <cmath>
#define device_sqrt std::sqrt
#endif
#if defined(__CUDACC__) || defined(__HIPCC__)
template <typename scalar_t>
inline C10_DEVICE scalar_t max_propagate_nan(scalar_t a, scalar_t b) {
#if defined(__HIPCC__)
  // TODO: remove this special case for HIP when issue is fixed:
  //       https://github.com/ROCm-Developer-Tools/HIP/issues/2209
  scalar_t max = at::_isnan(a) ? a : (at::_isnan(b) ? b : std::max(a, b));
#else
  scalar_t max = at::_isnan(b) ? b : std::max(a, b);
#endif
  return max;
}
template <typename scalar_t>
inline C10_DEVICE scalar_t min_propagate_nan(scalar_t a, scalar_t b) {
#if defined(__HIPCC__)
  // TODO: remove this special case for HIP when issue is fixed:
  //       https://github.com/ROCm-Developer-Tools/HIP/issues/2209
  scalar_t min = at::_isnan(a) ? a : (at::_isnan(b) ? b : std::min(a, b));
#else
  scalar_t min = at::_isnan(b) ? b : std::min(a, b);
#endif
  return min;
}
#define MAX(X, Y) max_propagate_nan(X,Y)
#define MIN(X, Y) min_propagate_nan(X,Y)
#else
#include <ATen/native/cpu/zmath.h>
#define MAX(X, Y) max_impl(X,Y)
#define MIN(X, Y) min_impl(X,Y)
#endif

// ROCM hcc doesn't work well with using std:: in kernel functions
#if defined(__CUDA_ARCH__)
#include <c10/cuda/CUDAMathCompat.h>
#define compat_pow c10::cuda::compat::pow
#elif defined(__HIPCC__)
#include <c10/hip/HIPMathCompat.h>
#define compat_pow c10::hip::compat::pow
#else
#define compat_pow std::pow
#endif

namespace at { namespace native {

namespace detail {

#if defined(__CUDACC__) || defined(__HIPCC__)
template <typename T1, typename T2> using pair = thrust::pair<T1, T2>;
#else
template <typename T1, typename T2> using pair = std::pair<T1, T2>;
#endif

} // namespace detail

template <typename scalar_t, typename index_t, typename combine_t>
struct WelfordData {
  scalar_t mean;
  scalar_t m2;
  index_t n;
  combine_t nf;
  C10_HOST_DEVICE WelfordData() : mean(0), m2(0), n(0), nf(0)  {}
  C10_DEVICE WelfordData(scalar_t mean, scalar_t m2, index_t n, combine_t nf) : mean(mean), m2(m2), n(n), nf(nf) {}
};


template <typename scalar_t, typename acc_scalar_t, typename index_t, typename combine_t, typename res_t>
struct WelfordOps {
  index_t correction;
  bool take_sqrt;
 public:
  using acc_t = WelfordData<acc_scalar_t, index_t, combine_t>;
  inline C10_DEVICE acc_t reduce(acc_t acc, scalar_t data, index_t /*idx*/) const {
    acc_scalar_t delta = data - acc.mean;
    // using acc.nf(combine_t) here, as acc.n(index_t) would still be converted
    // accumulation in reduce is done through index_T
    acc_scalar_t new_mean = acc.mean + delta / (acc.nf + 1);
    acc_scalar_t new_delta = data - new_mean;
    return {
      new_mean,
      acc.m2 + delta * new_delta,
      acc.n + 1,
      combine_t(acc.n + 1), // accumulate for combine_t uses index_t
    };
  }
  inline C10_DEVICE acc_t combine(acc_t a, acc_t b) const {
    if (a.nf == 0) {
      return b;
    }
    if (b.nf == 0) {
      return a;
    }
    acc_scalar_t delta = b.mean - a.mean;
    combine_t new_count = a.nf + b.nf;
    acc_scalar_t nb_over_n = b.nf / new_count;
    return {
      a.mean + delta * nb_over_n,
      a.m2 + b.m2 + delta * delta * a.nf * nb_over_n,
      // setting acc.n as -1 since acc.n might not be able to represent the count
      // correctly within its range, setting it to -1 to avoid confusion
      -1,
      new_count
    };
  }
  inline C10_DEVICE res_t project(acc_t acc) const __ubsan_ignore_float_divide_by_zero__ {
    const auto mean = static_cast<scalar_t>(acc.mean);
    const combine_t divisor = acc.nf > correction ? acc.nf - correction : 0;
    const auto var = acc.m2 / divisor;
<<<<<<< HEAD
    detail::pair<scalar_t, scalar_t> results{take_sqrt ? device_sqrt(var) : var, mean};
=======
    res_t results(take_sqrt ? device_sqrt(var) : var, mean);
>>>>>>> 1fc3576d
    return results;
  }

  static C10_DEVICE acc_t translate_idx(acc_t acc, int64_t /*base_idx*/) {
    return acc;
  }

#if defined(__CUDACC__) || defined(__HIPCC__)
  inline __device__ acc_t warp_shfl_down(acc_t acc, int offset) const {
    return {
      WARP_SHFL_DOWN(acc.mean, offset)
      , WARP_SHFL_DOWN(acc.m2, offset)
      , WARP_SHFL_DOWN(acc.n, offset)
      , WARP_SHFL_DOWN(acc.nf, offset)
    };
  }
#endif
  WelfordOps(index_t correction, bool take_sqrt)
      : correction(correction), take_sqrt(take_sqrt) {}
};

template <typename acc_t, typename factor_t>
struct MeanOps {
  factor_t factor;

  inline C10_DEVICE acc_t reduce(acc_t a, acc_t b, int64_t /*idx*/) const {
    return combine(a, b);
  }

  inline C10_DEVICE acc_t combine(acc_t a, acc_t b) const {
    return a + b;
  }

  inline C10_DEVICE acc_t project(acc_t a) const {
    return a * factor;
  }

  static C10_DEVICE acc_t translate_idx(acc_t acc, int64_t /*base_idx*/) {
    return acc;
  }

#if defined(__CUDACC__) || defined(__HIPCC__)
  inline C10_DEVICE acc_t warp_shfl_down(acc_t data, int offset) const {
    return WARP_SHFL_DOWN(data, offset);
  }
#endif

  MeanOps(factor_t factor): factor(factor) {
  }
};

// This accumulator template is used to calculate the minimum absolute value of
// a set of numbers.
// `scalar_t` is the type of the input and `acc_t` is the type of the accumulated
// value. These types differ for complex number input support.
template <typename scalar_t, typename acc_t=scalar_t>
struct AbsMinOps {

  inline C10_DEVICE acc_t reduce(acc_t acc, scalar_t data, int64_t /*idx*/) const {
    return MIN(acc, static_cast<acc_t>(std::abs(data)));
  }

  inline C10_DEVICE acc_t combine(acc_t a, acc_t b) const {
    return MIN(a, b);
  }

  inline C10_DEVICE acc_t project(acc_t a) const {
    return a;
  }

  static C10_DEVICE acc_t translate_idx(acc_t acc, int64_t /*base_idx*/) {
    return acc;
  }

#if defined(__CUDACC__) || defined(__HIPCC__)
  inline C10_DEVICE acc_t warp_shfl_down(acc_t acc, int offset) const {
    return WARP_SHFL_DOWN(acc, offset);
  }
#endif
};

// This accumulator template is used to calculate the maximum absolute value of
// a set of numbers.
// `scalar_t` is the type of the input and `acc_t` is the type of the accumulated
// value. These types differ for complex number input support.
template <typename scalar_t, typename acc_t=scalar_t>
struct AbsMaxOps {

  inline C10_DEVICE acc_t reduce(acc_t acc, scalar_t data, int64_t /*idx*/) const {
    return MAX(acc, static_cast<acc_t>(std::abs(data)));
  }

  inline C10_DEVICE acc_t combine(acc_t a, acc_t b) const {
    return MAX(a, b);
  }

  inline C10_DEVICE acc_t project(acc_t a) const {
    return a;
  }

  static C10_DEVICE acc_t translate_idx(acc_t acc, int64_t /*base_idx*/) {
    return acc;
  }

#if defined(__CUDACC__) || defined(__HIPCC__)
  inline C10_DEVICE acc_t warp_shfl_down(acc_t acc, int offset) const {
    return WARP_SHFL_DOWN(acc, offset);
  }
#endif
};

// This accumulator template is used to calculate the norm of the absolute value
// of a set of numbers.
// `scalar_t` is the type of the input and `acc_t` is the type of the accumulated
// value. These types differ for complex number input support.
template <typename scalar_t, typename acc_t=scalar_t>
struct NormOps {
  acc_t norm_;

  inline C10_DEVICE acc_t reduce(acc_t acc, scalar_t data, int64_t /*idx*/) const {
    return acc + compat_pow(static_cast<acc_t>(std::abs(data)), norm_);
  }

  inline C10_DEVICE acc_t combine(acc_t a, acc_t b) const {
    return a + b;
  }

  inline C10_DEVICE acc_t project(acc_t a) const {
    return compat_pow(a, static_cast<acc_t>(1.0) / norm_);
  }

  static C10_DEVICE acc_t translate_idx(acc_t acc, int64_t /*base_idx*/) {
    return acc;
  }

#if defined(__CUDACC__) || defined(__HIPCC__)
  inline C10_DEVICE acc_t warp_shfl_down(acc_t acc, int offset) const {
    return WARP_SHFL_DOWN(acc, offset);
  }
#endif

  NormOps(acc_t norm_): norm_(norm_) {
  }
};

// This accumulator template is used to calculate the order zero norm of the
// absolute value of a set of numbers.
// `scalar_t` is the type of the input and `acc_t` is the type of the accumulated
// value. These types differ for complex number input support.
template <typename scalar_t, typename acc_t=scalar_t>
struct NormZeroOps {
  inline C10_DEVICE acc_t reduce(acc_t acc, scalar_t data, int64_t /*idx*/) const {
    return acc + (data == static_cast<scalar_t>(0) ? static_cast<acc_t>(0) : static_cast<acc_t>(1));
  }

  inline C10_DEVICE acc_t combine(acc_t a, acc_t b) const {
    return a + b;
  }

  inline C10_DEVICE acc_t project(acc_t a) const {
    return a;
  }

  static C10_DEVICE acc_t translate_idx(acc_t acc, int64_t /*base_idx*/) {
    return acc;
  }


#if defined(__CUDACC__) || defined(__HIPCC__)
  inline C10_DEVICE acc_t warp_shfl_down(acc_t acc, int offset) const {
    return WARP_SHFL_DOWN(acc, offset);
  }
#endif
};

// This accumulator template is used to calculate the order one norm of the
// absolute value of a set of numbers.
// `scalar_t` is the type of the input and `acc_t` is the type of the accumulated
// value. These types differ for complex number input support.
template <typename scalar_t, typename acc_t=scalar_t>
struct NormOneOps {
  inline C10_DEVICE acc_t reduce(acc_t acc, scalar_t data, int64_t /*idx*/) const {
    return acc + static_cast<acc_t>(std::abs(data));
  }

  inline C10_DEVICE acc_t combine(acc_t a, acc_t b) const {
    return a + b;
  }

  inline C10_DEVICE acc_t project(acc_t a) const {
    return a;
  }

  static C10_DEVICE acc_t translate_idx(acc_t acc, int64_t /*base_idx*/) {
    return acc;
  }

#if defined(__CUDACC__) || defined(__HIPCC__)
  inline C10_DEVICE acc_t warp_shfl_down(acc_t acc, int offset) const {
    return WARP_SHFL_DOWN(acc, offset);
  }
#endif
};


template<typename acc_t>
struct AbsSwitch {};

template<typename scalar_t, typename acc_t>
inline C10_DEVICE acc_t abs_if_complex(scalar_t data, AbsSwitch<acc_t> s) {
  return static_cast<acc_t>(data);
}

template<typename scalar_t, typename acc_t>
inline C10_DEVICE acc_t abs_if_complex(std::complex<scalar_t> data, AbsSwitch<acc_t> s) {
  return static_cast<acc_t>(std::abs(data));
}

template<typename scalar_t, typename acc_t>
inline C10_DEVICE acc_t abs_if_complex(c10::complex<scalar_t> data, AbsSwitch<acc_t> s) {
  return static_cast<acc_t>(std::abs(data));
}

// This accumulator template is used to calculate the order two norm of the
// absolute value of a set of numbers.
// `scalar_t` is the type of the input and `acc_t` is the type of the accumulated
// value. These types differ for complex number input support.
template <typename scalar_t, typename acc_t=scalar_t>
struct NormTwoOps {
  inline C10_DEVICE acc_t reduce(acc_t acc, scalar_t data, int64_t /*idx*/) const {
    acc_t data_ = abs_if_complex(data, AbsSwitch<acc_t>());
    return acc + data_ * data_;
  }

  inline C10_DEVICE acc_t combine(acc_t a, acc_t b) const {
    return a + b;
  }

  inline C10_DEVICE acc_t project(acc_t a) const {
    return device_sqrt(a);
  }

  static C10_DEVICE acc_t translate_idx(acc_t acc, int64_t /*base_idx*/) {
    return acc;
  }

#if defined(__CUDACC__) || defined(__HIPCC__)
  inline C10_DEVICE acc_t warp_shfl_down(acc_t acc, int offset) const {
    return WARP_SHFL_DOWN(acc, offset);
  }
#endif
};

template <typename acc_t, typename data_t>
struct NanSumOps {
  inline C10_DEVICE acc_t reduce(acc_t a, data_t b, int64_t /*idx*/) const {
    return a + (at::_isnan(b) ? acc_t{0.} : acc_t{b});
  }

  inline C10_DEVICE acc_t combine(acc_t a, acc_t b) const {
    return  a + b;
  }

  inline C10_DEVICE data_t project(acc_t a) const {
    return data_t{a};
  }

  static C10_DEVICE acc_t translate_idx(acc_t acc, int64_t /*base_idx*/) {
    return acc;
  }

#if defined(__CUDACC__) || defined(__HIPCC__)
  inline C10_DEVICE acc_t warp_shfl_down(acc_t data, int offset) const {
    return WARP_SHFL_DOWN(data, offset);
  }
#endif
};

namespace detail {

template <typename scalar_t>
struct LessOrNan {
  C10_DEVICE bool operator () (scalar_t a, scalar_t b, int64_t idx_a, int64_t idx_b) const {
    // If (a == b), then choose the one with lower idx, else min(a, b)
    if (at::_isnan(a)) {
      if (at::_isnan(b)) {
        return idx_a < idx_b;
      }
      return true;
    }
    return (a == b) ? idx_a < idx_b : (a < b);
  }
};

template <typename scalar_t>
struct GreaterOrNan {
  C10_DEVICE bool operator () (scalar_t a, scalar_t b, int64_t idx_a, int64_t idx_b) const {
    // If (a == b), then choose the one with lower idx, else max(a, b)
    if (at::_isnan(a)) {
      if (at::_isnan(b)) {
        return idx_a < idx_b;
      }
      return true;
    }
    return (a == b) ? idx_a < idx_b : (a > b);
  }
};

template <typename comp_t>
struct MinMaxReductionOps {
  using scalar_t = typename binary_function_traits<comp_t>::arg1_t;
  using index_t = int64_t;
  using arg_t = detail::pair<scalar_t, index_t>;

  static C10_DEVICE arg_t project(arg_t arg) {
    return arg;
  }

  static C10_DEVICE arg_t reduce(arg_t arg, scalar_t val, int64_t idx) {
    return comp_t{}(arg.first, val, arg.second, idx) ? arg : arg_t(val, idx);
  }

  static C10_DEVICE arg_t combine(arg_t a, arg_t b) {
    return comp_t{}(a.first, b.first, a.second, b.second) ? a : b;
  }

  static C10_DEVICE arg_t translate_idx(arg_t a, int64_t base_idx) {
    return {a.first, a.second + base_idx};
  }

#if defined(__CUDACC__) || defined(__HIPCC__)
  static C10_DEVICE arg_t warp_shfl_down(arg_t arg, int offset) {
    return arg_t(WARP_SHFL_DOWN(arg.first, offset),
                 WARP_SHFL_DOWN(arg.second, offset));
  }
#endif
};

template <typename comp_t>
struct ArgReductionOps : public MinMaxReductionOps<comp_t> {
  using typename MinMaxReductionOps<comp_t>::scalar_t;
  using typename MinMaxReductionOps<comp_t>::index_t;
  using typename MinMaxReductionOps<comp_t>::arg_t;

  static C10_DEVICE index_t project(arg_t arg) {
    return arg.second;
  }
};

} // namespace detail

template <typename scalar_t>
struct ArgMaxOps :
  public detail::ArgReductionOps<detail::GreaterOrNan<scalar_t>> {
};

template <typename scalar_t>
struct ArgMinOps :
  public detail::ArgReductionOps<detail::LessOrNan<scalar_t>> {
};

template <typename scalar_t>
struct MinOps :
  public detail::MinMaxReductionOps<detail::LessOrNan<scalar_t>> {
};

template <typename scalar_t>
struct MaxOps :
  public detail::MinMaxReductionOps<detail::GreaterOrNan<scalar_t>> {
};

template <typename scalar_t, typename acc_scalar_t, typename index_t>
struct MinMaxOps {
  using acc_t = detail::pair<acc_scalar_t, acc_scalar_t>;
  inline C10_DEVICE acc_t reduce(acc_t acc, scalar_t data, index_t /*idx*/) const {
    return combine(acc, {data, data});
  }

  inline C10_DEVICE acc_t combine(acc_t a, acc_t b) const {
    auto min_val = (at::_isnan(a.first) || a.first < b.first) ? a.first : b.first;
    auto max_val = (at::_isnan(a.second) || a.second > b.second) ? a.second : b.second;

    return {min_val, max_val};
  }

  inline C10_DEVICE acc_t project(acc_t acc) const {
    return acc;
  }

  static C10_DEVICE acc_t translate_idx(acc_t acc, int64_t /*base_idx*/) {
    return acc;
  }

#if defined(__CUDACC__) || defined(__HIPCC__)
  inline C10_DEVICE acc_t warp_shfl_down(acc_t acc, int offset) const {
    return {
      WARP_SHFL_DOWN(acc.first, offset), WARP_SHFL_DOWN(acc.second, offset)
    };
  }
#endif
};

}} // namespace at::native

#undef MAX
#undef MIN<|MERGE_RESOLUTION|>--- conflicted
+++ resolved
@@ -127,11 +127,7 @@
     const auto mean = static_cast<scalar_t>(acc.mean);
     const combine_t divisor = acc.nf > correction ? acc.nf - correction : 0;
     const auto var = acc.m2 / divisor;
-<<<<<<< HEAD
-    detail::pair<scalar_t, scalar_t> results{take_sqrt ? device_sqrt(var) : var, mean};
-=======
     res_t results(take_sqrt ? device_sqrt(var) : var, mean);
->>>>>>> 1fc3576d
     return results;
   }
 
