import torch
from torch.testing import make_tensor  # noqa: F401
from torch.testing._internal.opinfo.core import (  # noqa: F401
    BinaryUfuncInfo,
    ErrorInput,
    generate_elementwise_binary_tensors,
    ReductionOpInfo,
    sample_inputs_reduction,
    SampleInput,
)


def _check_validate(op_info, sample):
    def _check_fail(sample):
        try:
            op_info(
                sample.sample_input.input,
                *sample.sample_input.args,
                **sample.sample_input.kwargs,
            )
        except sample.error_type:
            pass
        except Exception as msg:
            raise AssertionError(
                f"{op_info.name} on {sample.sample_input=} expected exception "
                f"{sample.error_type}: {sample.error_regex}, got {type(msg).__name__}: {msg}"
            )
        else:
            raise AssertionError(
                f"{op_info.name} on {sample.sample_input=} expected exception "
                f"{sample.error_type}: {sample.error_regex}, got none."
            )

    def _check_success(sample):
        try:
            op_info(sample.input, *sample.args, **sample.kwargs)
        except Exception as msg:
            raise AssertionError(
                f"{op_info.name} on {sample=} expected to succeed "
                f", got {type(msg).__name__}: {msg}"
            )

    if isinstance(sample, ErrorInput):
        _check_fail(sample)
    else:
        _check_success(sample)


def _sample_inputs_sparse(
    sample_inputs,
    maybe_failing_sample_inputs,
    validate_sample_input,
    op_info,
    *args,
    **kwargs,
):
    check_validate = False
    for sample in sample_inputs(op_info, *args, **kwargs):
        sample = validate_sample_input(op_info, sample, check_validate=check_validate)
        if isinstance(sample, SampleInput):
            yield sample
        # Error inputs are handled in error_inputs_sparse

    for sample in maybe_failing_sample_inputs(op_info, *args, **kwargs):
        sample = validate_sample_input(op_info, sample, check_validate=check_validate)
        if isinstance(sample, SampleInput):
            yield sample


def _error_inputs_sparse(
    maybe_failing_sample_inputs, validate_sample_input, op_info, *args, **kwargs
):
<<<<<<< HEAD
    for sample in sample_inputs_elementwise_binary_operation_sparse(
        op_info, device, dtype, requires_grad, layout, **kwargs
    ):
        t_inp, t_args, t_kwargs = sample.input, sample.args, sample.kwargs
        batch_dim = t_inp.dim() - t_inp.dense_dim() - t_inp.sparse_dim()
        if layout is torch.sparse_csr and batch_dim > 0 and t_args[0].ndim > 0:
            yield ErrorInput(
                sample,
                error_regex="crow_indices is supposed to be a vector, but got 2 dimensional tensor",
            )
        elif layout is torch.sparse_csc and t_args[0].ndim > 0:
            yield ErrorInput(
                sample, error_regex="Expected result Tensor to be of format CSR"
            )
        elif layout is torch.sparse_bsr and t_args[0].ndim > 0:
            yield ErrorInput(
                sample,
                error_regex="empty_sparse_compressed expected sparse compressed [(]non-block[)] tensor layout but got SparseBsr",
            )
        elif layout is torch.sparse_bsc and t_args[0].ndim > 0:
            yield ErrorInput(
                sample,
                error_regex="empty_sparse_compressed expected sparse compressed [(]non-block[)] tensor layout but got SparseBsc",
            )
        elif (
            dtype == torch.bool
            and t_args[0].ndim > 0
            and t_inp.is_cpu
            and t_inp.numel() > 0
            and t_inp.dense_dim() > 0
        ):
            yield ErrorInput(
                sample, error_regex="\"addcmul_cpu_out\" not implemented for 'Bool'"
            )
        elif (
            dtype == torch.bool
            and t_args[0].ndim > 0
            and t_inp.is_cpu
            and t_inp.numel() > 0
        ):
            yield ErrorInput(
                sample, error_regex="\"mul_out_sparse\" not implemented for 'Bool'"
            )
        else:
=======
    check_validate = False
    for sample in maybe_failing_sample_inputs(op_info, *args, **kwargs):
        sample = validate_sample_input(op_info, sample, check_validate=check_validate)
        if isinstance(sample, ErrorInput):
>>>>>>> 255a094e
            yield sample
        # Sample inputs are handled in sample_inputs_sparse


def _apply_requires_grad_to_samples(sample_inputs):
    """Decorator to _maybe_failing_sample_inputs_... generator functions
    that clones and sets requires_grad argument to tensors in sample
    input arguments. This is needed when the generated samples share
    tensor instances.
    """

    def wrapper(op_info, device, dtype, requires_grad, layout, **kwargs):
        def apply_requires_grad(x):
            if (
                not isinstance(x, torch.Tensor)
                or x.requires_grad
                or not requires_grad
                or not (x.is_floating_point() or x.is_complex())
            ):
                return x
            return x.detach().clone().requires_grad_(requires_grad)

        if requires_grad:
            for sample_input in sample_inputs(
                op_info, device, dtype, requires_grad, layout, **kwargs
            ):
                yield sample_input.transform(apply_requires_grad)
        else:
            yield from sample_inputs(
                op_info, device, dtype, requires_grad, layout, **kwargs
            )

    return wrapper


def sample_inputs_sparse_reduction(
    op_info, device, dtype, requires_grad, layout, blocksize=None, **kwargs
):
    """Sample inputs for reduction operations on sparse tensors."""
    layout_name = str(layout).split(".", 1)[-1].rsplit("_coo", 1)[0]
    op_supports_layout = getattr(op_info, "supports_" + layout_name)
    if not op_supports_layout:
        return

    for sample_input in sample_inputs_reduction(
        op_info, device, dtype, requires_grad, **kwargs
    ):
        if sample_input.input.ndim == 0:
            # scalar sparse tensors are not supported
            continue

        if layout in {
            torch.sparse_csr,
            torch.sparse_csc,
            torch.sparse_bsr,
            torch.sparse_bsc,
        }:
            if sample_input.input.ndim < 2:
                # conversion to sparse compressed tensors requires at
                # least 2 dimensional tensors
                continue
            if sample_input.input.ndim > 2 and (sample_input.input == 0).any():
                # Skip batched sparse compressed samples that contain
                # explicit zeros because to_sparse(layout=..) will
                # fail, see gh-98495.
                # TODO: remove this if-block after gh-98495 is fixed.
                continue

        if layout in {torch.sparse_bsr, torch.sparse_bsc} and blocksize is None:
            blocksize = (1, 1)

        yield SampleInput(
            sample_input.input.detach()
            .to_sparse(layout=layout, blocksize=blocksize)
            .requires_grad_(requires_grad),
            args=sample_input.args,
            kwargs=sample_input.kwargs,
        )

        if layout is torch.sparse_coo and (dtype.is_floating_point or dtype.is_complex):
            # uncoalesced samples
            inp = sample_input.input.detach().to_sparse(layout=layout)
            inp = torch.sparse_coo_tensor(
                inp.indices().repeat(1, 2),
                inp.values().repeat(2),
                inp.shape,
                dtype=inp.dtype,
                device=inp.device,
            )
            assert not inp.is_coalesced()
            yield SampleInput(
                inp.requires_grad_(requires_grad),
                args=sample_input.args,
                kwargs=sample_input.kwargs,
            )

        if sample_input.input.ndim > 2:
            # hybrid samples
            yield SampleInput(
                sample_input.input.detach()
                .to_sparse(
                    layout=layout,
                    blocksize=blocksize,
                    dense_dim=sample_input.input.ndim - 2,
                )
                .requires_grad_(requires_grad),
                args=sample_input.args,
                kwargs=sample_input.kwargs,
            )


def _validate_sample_input_sparse_reduction(op_info, sample, check_validate=False):
    """Return the specified sample when it is valid and supported by the
    operation. Otherwise, return the sample as ErrorInput instance.

    When check_validate is True, the result is validated against
    calling the op on the sample.
    """
    UNSPECIFIED = object()
    if op_info.name == "sum":
        sample = _validate_sample_input_sparse_reduction_sum(sample)

    if op_info.name in {"masked.sum"}:
        mask = sample.kwargs.get("mask", UNSPECIFIED)
        if (
            mask not in {None, UNSPECIFIED}
            and mask.ndim > 2
            and mask.layout is torch.strided
            and (mask == 0).any()
        ):
            # TODO: remove this if-block after gh-98495 is fixed.
            sample = ErrorInput(
                sample,
                error_regex="Expect the same number of specified elements per batch.",
            )
        elif not sample.kwargs.get("keepdim"):
            sample = ErrorInput(
                sample,
                error_type=(AssertionError, RuntimeError),
                error_regex="reduction operations on (CSR|CSC) tensors with keepdim=False is unsupported",
            )
        elif mask is UNSPECIFIED:
            sample = ErrorInput(
                sample,
                error_type=ValueError,
                error_regex="masked (.*) expects explicit mask for sparse_csr tensor input",
            )
        elif sample.input.ndim > 2:
            sample = ErrorInput(
                sample,
                error_regex="crow_indices is supposed to be a vector, but got 3 dimensional tensor.",
            )

    if op_info.name in {"masked.amax", "masked.amin", "masked.mean", "masked.prod"}:
        t_inp = sample.input
        batch_dim = t_inp.dim() - t_inp.dense_dim() - t_inp.sparse_dim()
        mask = sample.kwargs.get("mask")
        if (
            mask is not None
            and mask.ndim > 2
            and mask.layout is torch.strided
            and (mask == 0).any()
        ):
            # TODO: remove this if-block after gh-98495 is fixed.
            sample = ErrorInput(
                sample,
                error_regex="Expect the same number of specified elements per batch.",
            )
        elif mask is None:
            sample = ErrorInput(
                sample,
                error_type=ValueError,
                error_regex="masked (.*) expects explicit mask for sparse_csr tensor input",
            )
        elif (
            mask.layout is sample.input.layout
            and mask.ndim > 2
            and op_info.name == "masked.mean"
        ):
            sample = ErrorInput(
                sample,
                error_type=TypeError,
                error_regex=(
                    "where[(][)] received an invalid combination of arguments"
                    " - got [(]Tensor, Tensor, NoneType[)]"
                ),
            )
        elif not sample.kwargs.get("keepdim"):
            sample = ErrorInput(
                sample,
                error_type=(AssertionError, RuntimeError),
                error_regex="reduction operations on (CSR|CSC) tensors with keepdim=False is unsupported",
            )
        elif (
            sample.input.ndim > 2
            and (sample.kwargs.get("dim") not in {0, 1})
            and mask.ndim > 2
            and mask.layout is not torch.strided
        ):
            if sample.kwargs.get("dim") == (0, -1):
                sample = ErrorInput(
                    sample,
                    error_regex="tensor dimensionality must be sum of batch, base, and dense dimensionalities",
                )
            elif op_info.name == "masked.prod":
                sample = ErrorInput(
                    sample,
                    error_regex="input_dim == 2 INTERNAL ASSERT FAILED at",
                )
            else:
                sample = ErrorInput(
                    sample,
                    error_type=AssertionError,
                    error_regex="Sparse CSR tensors are 2D and only support reduction along dim 0 or 1.",
                )
        elif sample.input.ndim > 2:
            sample = ErrorInput(
                sample,
                error_regex="crow_indices is supposed to be a vector, but got 3 dimensional tensor.",
            )
        elif (
            mask.layout is t_inp.layout
            and mask._nnz() != t_inp._nnz()
            and t_inp.dense_dim() > 0
        ):
            sample = ErrorInput(
                sample,
                error_regex="Index tensor must have the same number of dimensions as src tensor",
            )

    if check_validate:
        _check_validate(op_info, sample)

    return sample


def _validate_sample_input_sparse_reduction_sum(sample, check_validate=False):
    # NOTE: When fixing a failing sample case, remove the
    #       corresponding if-block
    t_inp, t_args, t_kwargs = sample.input, sample.args, sample.kwargs
    dim = t_kwargs.get("dim")
    keepdim = t_kwargs.get("keepdim")
    layout = t_inp.layout
    if layout in {
        torch.sparse_csr,
        torch.sparse_csc,
        torch.sparse_bsr,
        torch.sparse_bsc,
    }:
        if (isinstance(dim, int) and (t_inp.dim() != 2 or keepdim)) or (
            isinstance(dim, (list, tuple))
            and (((t_inp.dim() != 2 and len(dim) != t_inp.dim()) or keepdim))
        ):
            if layout in {torch.sparse_bsr, torch.sparse_bsc}:
                return ErrorInput(
                    sample,
                    error_regex=(
                        "empty_sparse_compressed expected sparse compressed [(]non-block[)] tensor"
                        " layout but got Sparse(Bsr|Bsc)"
                    ),
                )
            else:
                return ErrorInput(
                    sample,
                    error_type=NotImplementedError,
                    error_regex="Could not run 'aten::sum.IntList_out' with arguments from the 'SparseCsr(CPU|CUDA)' backend",
                )
        elif t_kwargs and not keepdim:
            # reductions on sparse compressed tensors require
            # keepdim==True when reduction is over sparse dimensions
            return ErrorInput(
                sample,
                # FIXME: raise a better exception message
                error_regex="torch.empty: Only batched sparse compressed [(]non-block[)] tensors are supported",
            )
    return sample


def _maybe_failing_sample_inputs_sparse_reduction_sum(
    op_info, device, dtype, requires_grad, layout, **kwargs
):
    """Generator of samples that are known to fail or that were failing in past."""
    # NOTE: When fixing a failing case, remove the Exception comment
    #       but keep the `yield sample` statement.
    if layout in [
        torch.sparse_csr,
        torch.sparse_csc,
    ]:
        # NotImplementedError: Could not run 'aten::sum.IntList_out' with arguments from the 'SparseCsrCPU' backend.
        yield SampleInput(
            torch.tensor([[0, 1], [2, 3]], dtype=dtype)
            .to_sparse(layout=layout)
            .requires_grad_(requires_grad),
            kwargs=dict(dim=0, keepdim=True),
        )
        yield SampleInput(
            torch.tensor([[[0, 1]], [[2, 3]]], dtype=dtype)
            .to_sparse(layout=layout, dense_dim=1)
            .requires_grad_(requires_grad),
            kwargs=dict(dim=0),
        )
        yield SampleInput(
            torch.tensor([[0, 1], [2, 3]], dtype=dtype)
            .to_sparse(layout=layout)
            .requires_grad_(requires_grad),
            kwargs=dict(dim=(0,)),
        )
        yield SampleInput(
            torch.tensor([[0, 1], [2, 3]], dtype=dtype)
            .to_sparse(layout=layout)
            .requires_grad_(requires_grad),
            kwargs=dict(dim=(0,), keepdim=True),
        )
        yield SampleInput(
            torch.tensor([[[0, 1]], [[2, 3]]], dtype=dtype)
            .to_sparse(layout=layout, dense_dim=1)
            .requires_grad_(requires_grad),
            kwargs=dict(dim=(0,)),
        )

        # RuntimeError: torch.empty: Only batched sparse compressed (non-block) tensors are supported, but got size [2]
        yield SampleInput(
            torch.tensor([[0, 1], [2, 3]], dtype=dtype)
            .to_sparse(layout=layout)
            .requires_grad_(requires_grad),
            kwargs=dict(dim=0),
        )

    if layout in [
        torch.sparse_bsr,
        torch.sparse_bsc,
    ]:
        # RuntimeError: empty_sparse_compressed expected sparse compressed (non-block) tensor layout but got SparseBsr
        yield SampleInput(
            torch.tensor([[0, 1], [2, 3]], dtype=dtype)
            .to_sparse(layout=layout, blocksize=(2, 2))
            .requires_grad_(requires_grad),
            kwargs=dict(dim=0, keepdim=True),
        )
        yield SampleInput(
            torch.tensor([[[0, 1]], [[2, 3]]], dtype=dtype)
            .to_sparse(layout=layout, dense_dim=1, blocksize=(1, 1))
            .requires_grad_(requires_grad),
            kwargs=dict(dim=0),
        )
        yield SampleInput(
            torch.tensor([[0, 1], [2, 3]], dtype=dtype)
            .to_sparse(layout=layout, blocksize=(1, 1))
            .requires_grad_(requires_grad),
            kwargs=dict(dim=(0,)),
        )
        yield SampleInput(
            torch.tensor([[0, 1], [2, 3]], dtype=dtype)
            .to_sparse(layout=layout, blocksize=(1, 1))
            .requires_grad_(requires_grad),
            kwargs=dict(dim=(0,), keepdim=True),
        )
        yield SampleInput(
            torch.tensor([[[0, 1]], [[2, 3]]], dtype=dtype)
            .to_sparse(layout=layout, blocksize=(1, 1), dense_dim=1)
            .requires_grad_(requires_grad),
            kwargs=dict(dim=(0,)),
        )

        # RuntimeError: torch.empty: Only batched sparse compressed (non-block) tensors are supported, but got size [2]
        yield SampleInput(
            torch.tensor([[0, 1], [2, 3]], dtype=dtype)
            .to_sparse(layout=layout, blocksize=(1, 1))
            .requires_grad_(requires_grad),
            kwargs=dict(dim=0),
        )


def sample_inputs_sparse_reduction_sum(
    op_info, device, dtype, requires_grad, layout, **kwargs
):
    """Sample inputs for sum on sparse tensors."""
    yield from _sample_inputs_sparse(
        sample_inputs_sparse_reduction,
        _maybe_failing_sample_inputs_sparse_reduction_sum,
        _validate_sample_input_sparse_reduction,
        op_info,
        device,
        dtype,
        requires_grad,
        layout,
        **kwargs,
    )


def error_inputs_sparse_reduction_sum(op_info, device, layout, **kwargs):
    """Error inputs for sum on sparse tensors."""
    dtype = torch.float64
    requires_grad = False
    yield from _error_inputs_sparse(
        _maybe_failing_sample_inputs_sparse_reduction_sum,
        _validate_sample_input_sparse_reduction,
        op_info,
        device,
        dtype,
        requires_grad,
        layout,
        **kwargs,
    )


def sample_inputs_sparse_elementwise_binary_operation(
    op_info, device, dtype, requires_grad, layout, **kwargs
):
    """Sample inputs for elementwise binary operations on sparse tensors.

    The samples include regular, zero-sized, batched, and hybrid
    sparse tensors as well as rhs scalars. All tensors are full tensors.
    """

    def _to_sparse(tensor, **kwargs):
        return tensor.detach().to_sparse(**kwargs).requires_grad_(requires_grad)

    for sample_input in generate_elementwise_binary_tensors(
        op_info,
        device=device,
        dtype=dtype,
        requires_grad=requires_grad,
        exclude_zero=True,
        **kwargs,
    ):
        lhs, rhs = sample_input.input, sample_input.args[0]
        min_dense_dim = 0
        max_dense_dim = lhs.ndim - 1
        if layout in {
            torch.sparse_csr,
            torch.sparse_csc,
            torch.sparse_bsr,
            torch.sparse_bsc,
        }:
            if lhs.ndim < 2:
                # sparse compressed tensors sparse_dim must be 2
                continue
            max_dense_dim = lhs.ndim - 2

        for dense_dim in range(min_dense_dim, max_dense_dim + 1):
            if layout in {torch.sparse_bsr, torch.sparse_bsc}:
                blocksizes = [(1, 1)]
                if lhs.numel() > 0:
                    blocksizes.append(
                        (
                            lhs.shape[lhs.ndim - 2 - dense_dim],
                            lhs.shape[lhs.ndim - 1 - dense_dim],
                        )
                    )
            else:
                blocksizes = [None]
            for blocksize in blocksizes:
                to_sparse_kwargs = dict(
                    layout=layout, dense_dim=dense_dim, blocksize=blocksize
                )
                lhs_sparse = _to_sparse(lhs, **to_sparse_kwargs)
                rhs_sparse = _to_sparse(rhs, **to_sparse_kwargs)
                # op(sparse, sparse)
                yield SampleInput(
                    lhs_sparse,
                    args=(rhs_sparse, *sample_input.args[1:]),
                    kwargs=sample_input.kwargs,
                )
                # op(sparse, scalar)
                yield SampleInput(
                    lhs_sparse,
                    args=(
                        make_tensor(
                            (), dtype=dtype, device=device, requires_grad=requires_grad
                        ),
                        *sample_input.args[1:],
                    ),
                    kwargs=sample_input.kwargs,
                )


def _validate_sample_input_elementwise_binary_sparse_mul(sample):
    # NOTE: When fixing a failing sample case, remove the
    #       corresponding if-block
    t_inp, t_args, t_kwargs = sample.input, sample.args, sample.kwargs
    batch_dim = t_inp.dim() - t_inp.dense_dim() - t_inp.sparse_dim()
    layout = t_inp.layout
    dtype = t_inp.dtype
    if layout is torch.sparse_csr and batch_dim > 0 and t_args[0].ndim > 0:
        return ErrorInput(
            sample,
            error_regex="crow_indices is supposed to be a vector, but got 2 dimensional tensor",
        )
    elif (
        layout is torch.sparse_csr
        and t_inp.dense_dim() > 0
        and t_inp._nnz() == 0
        and t_args[0].ndim > 0
    ):
        return ErrorInput(
            sample,
            error_regex=(
                "Only tensors with two sparse dimensions can be converted to the SparseCsr layout"
                ", got self with 3 sparse dimensions."
            ),
        )
    elif layout is torch.sparse_csc and t_args[0].ndim > 0:
        return ErrorInput(
            sample, error_regex="Expected result Tensor to be of format CSR"
        )
    elif layout is torch.sparse_bsr and t_args[0].ndim > 0:
        return ErrorInput(
            sample,
            error_regex="empty_sparse_compressed expected sparse compressed [(]non-block[)] tensor layout but got SparseBsr",
        )
    elif layout is torch.sparse_bsc and t_args[0].ndim > 0:
        return ErrorInput(
            sample,
            error_regex="empty_sparse_compressed expected sparse compressed [(]non-block[)] tensor layout but got SparseBsc",
        )
    elif (
        layout is torch.sparse_coo
        and dtype is torch.complex32
        and t_inp.numel() > 0
        and t_args[0].numel() > 0
        and t_args[0].ndim > 0
    ):
        return ErrorInput(
            sample,
            error_regex="\"mul_out_sparse\" not implemented for 'ComplexHalf'",
        )
    elif (
        layout is torch.sparse_coo
        and dtype in {torch.bool, torch.float16}
        and t_args[0].ndim > 0
        and t_inp.is_cpu
        and t_inp.numel() > 0
        and t_inp.dense_dim() > 0
    ):
        return ErrorInput(
            sample, error_regex="\"addcmul_cpu_out\" not implemented for '(Bool|Half)'"
        )
    elif (
        layout in {torch.sparse_coo, torch.sparse_csr}
        and dtype is torch.bool
        and t_args[0].ndim > 0
        and t_inp.is_cpu
        and t_inp.numel() > 0
    ):
        return ErrorInput(
            sample, error_regex="\"mul_out_sparse\" not implemented for 'Bool'"
        )
    elif (
        layout is torch.sparse_csr
        and t_args[0].layout is torch.strided
        and 0 < t_args[0].ndim
        and t_args[0].ndim < t_inp.ndim
    ):
        return ErrorInput(
            sample, error_regex="sparse_mask_sparse_csr expects self to be 2D"
        )
    elif layout is torch.sparse_csr and (
        (t_args[0].layout is torch.strided and 0 < t_args[0].ndim)
        or (t_args[0].layout is layout and t_inp.shape != t_args[0].shape)
    ):
        return ErrorInput(
            sample,
            error_regex=(
                "expects sparse inputs with equal dimensionality, number of sparse dimensions,"
                " and shape of sparse dimensions"
            ),
        )
    return sample


@_apply_requires_grad_to_samples
def _maybe_failing_sample_inputs_sparse_elementwise_binary_mul(
    op_info, device, dtype, requires_grad, layout, **kwargs
):
    """Generator of samples that are known to fail or that were failing in past."""
    # NOTE: When fixing a failing case, remove the Exception comment
    #       but keep the `yield sample` statement.

    blocksize = (1, 1) if layout in {torch.sparse_bsr, torch.sparse_bsc} else None
    regular = torch.tensor([[1, 2], [3, 4]], device=device, dtype=dtype).to_sparse(
        layout=layout, dense_dim=0, blocksize=blocksize
    )
    batch = torch.tensor(
        [[[1, 2], [3, 4]], [[4, 5], [6, 7]]], device=device, dtype=dtype
    ).to_sparse(layout=layout, dense_dim=0, blocksize=blocksize)
    hybrid = torch.tensor(
        [[[1], [2]], [[3], [4]]], device=device, dtype=dtype
    ).to_sparse(layout=layout, dense_dim=1, blocksize=blocksize)

    if layout is torch.sparse_csr:
        # RuntimeError: crow_indices is supposed to be a vector, but got 2 dimensional tensor
        yield SampleInput(batch, args=(batch,))
        # RuntimeError: Only tensors with two sparse dimensions can be
        # converted to the SparseCsr layout, got self with 3 sparse
        # dimensions.
        yield SampleInput(
            torch.zeros_like(hybrid).requires_grad_(requires_grad),
            args=(torch.zeros_like(hybrid).requires_grad_(requires_grad),),
        )
        if dtype is torch.complex32:
            # RuntimeError: "mul_out_sparse" not implemented for 'ComplexHalf'
            yield SampleInput(regular, args=(regular,))
        if dtype is torch.bool and regular.is_cpu:
            # RuntimeError: "mul_out_sparse" not implemented for 'Bool'
            yield SampleInput(regular, args=(regular,))
    if layout is torch.sparse_csc:
        # RuntimeError: Expected result Tensor to be of format CSR
        yield SampleInput(regular, args=(regular,))
    if layout is torch.sparse_bsr:
        # RuntimeError: empty_sparse_compressed expected sparse compressed (non-block) tensor layout but got SparseBsr
        yield SampleInput(regular, args=(regular,))
    if layout is torch.sparse_bsc:
        # RuntimeError: empty_sparse_compressed expected sparse compressed (non-block) tensor layout but got SparseBsc
        yield SampleInput(regular, args=(regular,))
    if layout is torch.sparse_coo:
        if dtype is torch.complex32:
            # RuntimeError: "mul_out_sparse" not implemented for 'ComplexHalf'
            yield SampleInput(regular, args=(regular,))
        if dtype is torch.bool and regular.is_cpu:
            # RuntimeError: "mul_out_sparse" not implemented for 'Bool'
            yield SampleInput(regular, args=(regular,))
        if dtype in {torch.bool, torch.float16} and regular.is_cpu:
            # RuntimeError: "addcmul_cpu_out" not implemented for '(Bool|Half)'
            yield SampleInput(hybrid, args=(hybrid,))


def _validate_sample_input_sparse_elementwise_binary_operation(
    op_info, sample, check_validate=False
):
    if op_info.name == "mul":
        sample = _validate_sample_input_elementwise_binary_sparse_mul(sample)

    if check_validate:
        _check_validate(op_info, sample)
    return sample


def sample_inputs_sparse_mul(op_info, device, dtype, requires_grad, layout, **kwargs):
    """Sample inputs for mul operation on sparse tensors."""
    yield from _sample_inputs_sparse(
        sample_inputs_sparse_elementwise_binary_operation,
        _maybe_failing_sample_inputs_sparse_elementwise_binary_mul,
        _validate_sample_input_sparse_elementwise_binary_operation,
        op_info,
        device,
        dtype,
        requires_grad,
        layout,
        **kwargs,
    )


def error_inputs_sparse_mul(op_info, device, layout, **kwargs):
    """Error inputs for mul operation on sparse tensors."""
    dtype = torch.float64
    requires_grad = False
    yield from _error_inputs_sparse(
        _maybe_failing_sample_inputs_sparse_elementwise_binary_mul,
        _validate_sample_input_sparse_elementwise_binary_operation,
        op_info,
        device,
        dtype,
        requires_grad,
        layout,
        **kwargs,
    )


def _validate_sample_input_sparse_default(op_info, sample, check_validate=False):
    if op_info.name == "to_sparse":
        if (
            sample.input.layout
            in {torch.sparse_csr, torch.sparse_csc, torch.sparse_bsr, torch.sparse_bsc}
            and len(sample.args) == 1
            and isinstance(sample.args[0], int)
            and sample.args[0] != 2
        ):
            sample = ErrorInput(
                sample,
                error_regex="sparse dim argument must be 2 for sparse_compressed_to_sparse",
            )

    if check_validate:
        _check_validate(op_info, sample)
    return sample


def validate_sample_input_sparse(op_info, sample, check_validate=False):
    """Return the specified sample when it is valid and supported by the
    operation. Otherwise, return the sample as ErrorInput instance.

    When check_validate is True, the result is validated against
    calling the op on the sample.
    """
    if isinstance(op_info, ReductionOpInfo):
        return _validate_sample_input_sparse_reduction(
            op_info, sample, check_validate=check_validate
        )
    elif isinstance(op_info, BinaryUfuncInfo):
        return _validate_sample_input_sparse_elementwise_binary_operation(
            op_info, sample, check_validate=check_validate
        )
    else:
        return _validate_sample_input_sparse_default(
            op_info, sample, check_validate=check_validate
        )<|MERGE_RESOLUTION|>--- conflicted
+++ resolved
@@ -70,57 +70,10 @@
 def _error_inputs_sparse(
     maybe_failing_sample_inputs, validate_sample_input, op_info, *args, **kwargs
 ):
-<<<<<<< HEAD
-    for sample in sample_inputs_elementwise_binary_operation_sparse(
-        op_info, device, dtype, requires_grad, layout, **kwargs
-    ):
-        t_inp, t_args, t_kwargs = sample.input, sample.args, sample.kwargs
-        batch_dim = t_inp.dim() - t_inp.dense_dim() - t_inp.sparse_dim()
-        if layout is torch.sparse_csr and batch_dim > 0 and t_args[0].ndim > 0:
-            yield ErrorInput(
-                sample,
-                error_regex="crow_indices is supposed to be a vector, but got 2 dimensional tensor",
-            )
-        elif layout is torch.sparse_csc and t_args[0].ndim > 0:
-            yield ErrorInput(
-                sample, error_regex="Expected result Tensor to be of format CSR"
-            )
-        elif layout is torch.sparse_bsr and t_args[0].ndim > 0:
-            yield ErrorInput(
-                sample,
-                error_regex="empty_sparse_compressed expected sparse compressed [(]non-block[)] tensor layout but got SparseBsr",
-            )
-        elif layout is torch.sparse_bsc and t_args[0].ndim > 0:
-            yield ErrorInput(
-                sample,
-                error_regex="empty_sparse_compressed expected sparse compressed [(]non-block[)] tensor layout but got SparseBsc",
-            )
-        elif (
-            dtype == torch.bool
-            and t_args[0].ndim > 0
-            and t_inp.is_cpu
-            and t_inp.numel() > 0
-            and t_inp.dense_dim() > 0
-        ):
-            yield ErrorInput(
-                sample, error_regex="\"addcmul_cpu_out\" not implemented for 'Bool'"
-            )
-        elif (
-            dtype == torch.bool
-            and t_args[0].ndim > 0
-            and t_inp.is_cpu
-            and t_inp.numel() > 0
-        ):
-            yield ErrorInput(
-                sample, error_regex="\"mul_out_sparse\" not implemented for 'Bool'"
-            )
-        else:
-=======
     check_validate = False
     for sample in maybe_failing_sample_inputs(op_info, *args, **kwargs):
         sample = validate_sample_input(op_info, sample, check_validate=check_validate)
         if isinstance(sample, ErrorInput):
->>>>>>> 255a094e
             yield sample
         # Sample inputs are handled in sample_inputs_sparse
 
