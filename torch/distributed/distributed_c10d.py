import itertools
import collections.abc
import contextlib
import hashlib
import io
import logging
import os
import pickle
import time
import warnings
from collections import namedtuple
from datetime import timedelta
from typing import Any, Callable, Dict, Optional, Tuple, Union, List

import torch
from torch._C._distributed_c10d import (
    AllreduceCoalescedOptions,
    AllreduceOptions,
    AllToAllOptions,
    _DistributedBackendOptions,
    BarrierOptions,
    BroadcastOptions,
    GatherOptions,
    PrefixStore,
    ProcessGroup,
    ReduceOp,
    ReduceOptions,
    ReduceScatterOptions,
    ScatterOptions,
    Store,
    DebugLevel,
    get_debug_level,
    Work
)
from torch.autograd.profiler import record_function
from .constants import default_pg_timeout
from .c10d_logger import _exception_logger, _time_logger
from .rendezvous import register_rendezvous_handler, rendezvous  # noqa: F401

__all__ = [
    'Backend', 'BackendConfig', 'GroupMember', 'P2POp', 'all_gather', 'all_gather_coalesced',
    'all_gather_multigpu', 'all_gather_object', 'all_reduce',
    'all_reduce_coalesced', 'all_reduce_multigpu', 'all_to_all',
    'all_to_all_single', 'barrier', 'batch_isend_irecv', 'broadcast',
    'broadcast_multigpu', 'broadcast_object_list', 'destroy_process_group',
    'dist_backend', 'gather', 'gather_object', 'get_backend_config', 'get_backend', 'get_rank',
    'get_world_size', 'group', 'init_process_group', 'irecv',
    'is_gloo_available', 'is_initialized', 'is_mpi_available', 'is_backend_available',
    'is_nccl_available', 'is_torchelastic_launched', 'is_ucc_available',
    'isend', 'monitored_barrier', 'new_group', 'new_subgroups',
    'new_subgroups_by_enumeration', 'recv', 'reduce', 'reduce_multigpu',
    'reduce_scatter', 'reduce_scatter_multigpu', 'scatter',
    'scatter_object_list', 'send', 'supports_complex',
    'AllreduceCoalescedOptions', 'AllreduceOptions', 'AllToAllOptions',
    'BarrierOptions', 'BroadcastOptions', 'GatherOptions', 'PrefixStore',
    'ProcessGroup', 'ReduceOp', 'ReduceOptions', 'ReduceScatterOptions',
    'ScatterOptions', 'Store', 'DebugLevel', 'get_debug_level', 'Work',
    'default_pg_timeout', 'get_group_rank', 'get_global_rank', 'get_process_group_ranks',
    'reduce_op', 'all_gather_into_tensor', 'reduce_scatter_tensor',
]

_MPI_AVAILABLE = True
_NCCL_AVAILABLE = True
_GLOO_AVAILABLE = True
_UCC_AVAILABLE = True

_pickler = pickle.Pickler
_unpickler = pickle.Unpickler

# Change __module__ of all imported types from torch._C._distributed_c10d that are public
def _export_c_types():
    _public_types_to_change_module = [
        AllreduceCoalescedOptions,
        AllreduceOptions,
        AllToAllOptions,
        BarrierOptions,
        BroadcastOptions,
        GatherOptions,
        PrefixStore,
        ProcessGroup,
        ReduceOp,
        ReduceOptions,
        ReduceScatterOptions,
        ScatterOptions,
        Store,
        DebugLevel,
        get_debug_level,
        Work
    ]
    for type in _public_types_to_change_module:
        type.__module__ = "torch.distributed.distributed_c10d"
_export_c_types()

try:
    from torch._C._distributed_c10d import ProcessGroupMPI
    ProcessGroupMPI.__module__ = "torch.distributed.distributed_c10d"
    __all__ += ["ProcessGroupMPI"]
except ImportError:
    _MPI_AVAILABLE = False

try:
    from torch._C._distributed_c10d import ProcessGroupNCCL
    ProcessGroupNCCL.__module__ = "torch.distributed.distributed_c10d"
    __all__ += ["ProcessGroupNCCL"]
except ImportError:
    _NCCL_AVAILABLE = False

try:
    from torch._C._distributed_c10d import ProcessGroupGloo
    from torch._C._distributed_c10d import _ProcessGroupWrapper
    ProcessGroupGloo.__module__ = "torch.distributed.distributed_c10d"
    __all__ += ["ProcessGroupGloo"]
except ImportError:
    _GLOO_AVAILABLE = False

try:
    from torch._C._distributed_c10d import ProcessGroupUCC
    ProcessGroupUCC.__module__ = "torch.distributed.distributed_c10d"
    __all__ += ["ProcessGroupUCC"]
except ImportError:
    _UCC_AVAILABLE = False

logger = logging.getLogger(__name__)

PG_WRAPPER_STORE_PREFIX = "pg_wrapper"


# Some reduce ops are not supported by complex numbers and will result in an error.
# We currently provide complex support to the distributed API by viewing
# complex tensors as real (torch.view_as_real), meaning that calling
# these unsupported ops will return garbage values rather than error out.
# (e.g. max(2+3i, 3+2i) = 3+3i)
# We'd like calls to unsupported ops to error out accordingly,
# rather than returning garbage values.
def supports_complex(reduceOp: ReduceOp) -> bool:
    denyList = [
        ReduceOp.MAX,
        ReduceOp.MIN,
        ReduceOp.PRODUCT,
        ReduceOp.BAND,
        ReduceOp.BOR,
        ReduceOp.BXOR,
    ]
    return reduceOp not in denyList


class Backend:
    """
    An enum-like class of available backends: GLOO, NCCL, UCC, MPI, and other registered
    backends.

    The values of this class are lowercase strings, e.g., ``"gloo"``. They can
    be accessed as attributes, e.g., ``Backend.NCCL``.

    This class can be directly called to parse the string, e.g.,
    ``Backend(backend_str)`` will check if ``backend_str`` is valid, and
    return the parsed lowercase string if so. It also accepts uppercase strings,
    e.g., ``Backend("GLOO")`` returns ``"gloo"``.

    .. note:: The entry ``Backend.UNDEFINED`` is present but only used as
              initial value of some fields. Users should neither use it directly
              nor assume its existence.
    """

    UNDEFINED = "undefined"
    GLOO = "gloo"
    NCCL = "nccl"
    UCC = "ucc"
    MPI = "mpi"

    _BackendPlugin = namedtuple("_BackendPlugin", ["creator_fn", "extended_api"])

    _plugins: Dict[str, _BackendPlugin] = {}

    backend_list = [UNDEFINED, GLOO, NCCL, UCC, MPI]

    default_device_backend_map: Dict[str, str] = {
        'cpu' : GLOO,
        'cuda' : NCCL,
    }

    backend_capability: Dict[str, List[str]] = {
        GLOO : ["cpu", "cuda"],
        NCCL : ["cuda"],
        UCC : ["cpu", "cuda"],
        MPI : ["cpu"],
    }

    def __new__(cls, name: str):
        if not isinstance(name, str):
            raise ValueError(f"Backend name must be a string, but got: {name}")
        value = getattr(Backend, name.upper(), Backend.UNDEFINED)

        if value == Backend.UNDEFINED:
            value = name.lower()
        return value

    @classmethod
    def register_backend(cls, name, func, extended_api=False, devices: Optional[Union[str, List[str]]] = None):
        """
        Registers a new backend with the given name and instantiating function.

        This class method is used by 3rd party ``ProcessGroup`` extension to
        register new backends.

        Args:
            name (str): Backend name of the ``ProcessGroup`` extension. It
                        should match the one in ``init_process_group()``.
            func (function): Function handler that instantiates the backend.
                             The function should be implemented in the backend
                             extension and takes four arguments, including
                             ``store``, ``rank``, ``world_size``, and ``timeout``.
            extended_api (bool, optional): Whether the backend supports extended argument structure.
                                           Default: ``False``. If set to ``True``, the backend
                                           will get an instance of ``c10d::DistributedBackendOptions``, and
                                           a process group options object as defined by the backend implementation.
            device (str or list of str, optional): device type this backend
                            supports, e.g. "cpu", "cuda", etc. If `None`,
                            assuming both "cpu" and "cuda"

        .. note:: This support of 3rd party backend is experimental and subject to change.

        """
        # Allow UCC plugin if Pytorch is not built with native support.
        # TODO: remove this exception once UCC plugin is fully deprecated.
        if (name != Backend.UCC or (name == Backend.UCC and is_ucc_available())):
            assert not hasattr(Backend, name.upper()), (
                f"{name.upper()} c10d backend already exist"
            )
        assert name.upper() not in Backend._plugins, (
            f"{name.upper()} c10d backend creator function already exist"
        )

        setattr(Backend, name.upper(), name.lower())
        Backend.backend_list.append(name.lower())
<<<<<<< HEAD
=======
        if devices is not None:
            for device in devices:
                if device != 'cpu' and device != 'cuda':
                    Backend.default_device_backend_map[device] = name.lower()
        Backend.backend_type_map[name.lower()] = ProcessGroup.BackendType.CUSTOM
>>>>>>> 3577ae3e

        # Update device capability matrix in Backend class
        if devices is None:
            # This is more of a backward support for groups like `threaded`:
            # assume default devices "cpu" and "cuda", but warn
            warnings.warn(
                f"Device capability of {name} unspecified, assuming `cpu` and "
                "`cuda`. Please specify it via the `devices` argument of "
                "`register_backend`."
            )
            Backend.backend_capability[name.lower()] = ["cpu", "cuda"]
        elif isinstance(devices, str):
            # Single device string specified. Simply convert to list.
            Backend.backend_capability[name.lower()] = [devices]
        else:
            Backend.backend_capability[name.lower()] = devices

        Backend._plugins[name.upper()] = Backend._BackendPlugin(func, extended_api)

class BackendConfig:

    def __init__(self, backend: Union[str, Backend]):
        self.device_backend_map: Dict[torch.device, Backend] = {}

        if backend == Backend.UNDEFINED:
            # default config when backend is not specified
            # supported since PyTorch 2.0
            for device in Backend.default_device_backend_map:
                if is_backend_available(Backend.default_device_backend_map[device]):
                    self.device_backend_map[device] = Backend.default_device_backend_map[device]
        elif backend.lower() in Backend.backend_list:
            # Cases for when backend is a single string (without device types)
            # e.g. "nccl", "gloo", "ucc", "mpi"
            supported_devices = Backend.backend_capability[backend.lower()]
            backend_val = Backend(backend)
            self.device_backend_map = {
                device : backend_val for device in supported_devices
            }
        elif ":" in backend.lower():
            # Backend specified in "device:backend" format
            # make sure the backend string is in the correct format
            # "{device_type1}:{backend1},{device_type2}:{backend2}"
            # e.g. "cpu:gloo,cuda:nccl"
            backend_str_error_message = f"""The custom backend string argument is invalid: {backend}.
                Custom backend string is an experimental feature where the backend string must be in the format:
                "<device_type1>:<backend1>,<device_type2>:<backend2>...". e.g. 'cpu:gloo,cuda:nccl'"""

            # parse the backend string and populate the device_backend_map
            for device_backend_pair_str in backend.lower().split(","):
                device_backend_pair = device_backend_pair_str.split(":")
                if len(device_backend_pair) != 2:
                    raise ValueError(f"Invalid device:backend pairing: \
                                     {device_backend_pair_str}. {backend_str_error_message}")
                device, backend = device_backend_pair
                if device in self.device_backend_map:
                    raise ValueError(f"Duplicate device type {device} \
                                     in backend string: {backend}. {backend_str_error_message}")
                self.device_backend_map[device] = Backend(backend)
        else:
            # User specified a single backend name whose device capability is
            # unknown, assuming it can support the default devices of PyTorch
            # (cpu and cuda)
            warnings.warn(
                f"Device capability of {backend} unknown, assuming `cpu` and "
                "`cuda`. You can specify it in `device:backend` format in "
                "`init_process_group` call."
            )
            backend_val = Backend(backend)
            self.device_backend_map = {
                "cpu" : backend_val,
                "cuda" : backend_val,
                "xpu" : backend_val,
            }

        logger.info(
            f"Using backend config: {self.device_backend_map}"  # noqa: G004
        )

    def __repr__(self):
        # string with all the device:backend pairs separated by commas
        return ",".join(f"{device}:{backend}" for device, backend in self.device_backend_map.items())

    def get_device_backend_map(self):
        return self.device_backend_map

# `_backend`, `dist_backend`, and `reduce_op` are here to maintain backward
# compatibility with pre-c10d distributed package.
# TODO: remove them when users are ready to take a hard dependency on PyTorch 1.
_backend: str = Backend.UNDEFINED
dist_backend = Backend


class _reduce_op:
    r"""
    Deprecated enum-like class for reduction operations: ``SUM``, ``PRODUCT``,
    ``MIN``, and ``MAX``.

    :class:`~torch.distributed.ReduceOp` is recommended to use instead.
    """

    def __init__(self):
        # __members__ is a dict storing key-value pairs for enum classes
        for k, v in ReduceOp.RedOpType.__members__.items():
            setattr(self, k, v)
        self.__members__ = ReduceOp.RedOpType.__members__

    def __getattribute__(self, key):
        warnings.warn(
            "torch.distributed.reduce_op is deprecated, please use "
            "torch.distributed.ReduceOp instead"
        )
        return object.__getattribute__(self, key)


reduce_op = _reduce_op()


class P2POp:
    """
    A class to build point-to-point operations for ``batch_isend_irecv``.

    This class builds the type of P2P operation, communication buffer, peer rank,
    Process Group, and tag. Instances of this class will be passed to
    ``batch_isend_irecv`` for point-to-point communications.

    Args:
        op (Callable): A function to send data to or receive data from a peer process.
            The type of ``op`` is either ``torch.distributed.isend`` or
            ``torch.distributed.irecv``.
        tensor (Tensor): Tensor to send or receive.
        peer (int): Destination or source rank.
        group (ProcessGroup, optional): The process group to work on. If None,
            the default process group will be used.
        tag (int, optional): Tag to match send with recv.
    """

    def __init__(self, op: Callable, tensor: torch.Tensor, peer: int,
                 group: Optional[ProcessGroup] = None, tag: int = 0):
        self.op = op
        self.tensor = tensor
        self.peer = peer
        self.group = group
        self.tag = tag

    def __new__(cls, op: Callable, tensor: torch.Tensor, peer: int,
                group: Optional[ProcessGroup] = None, tag: int = 0):
        _check_op(op)
        _check_single_tensor(tensor, "tensor")
        return object.__new__(cls)


class _CollOp:
    """
    A class to capture collective operations.

    Args:
        op (Callable): A collective function, e.g. ``torch.distributed.all_reduce``.
        tensor (Tensor): Tensor to operate on.
        dst_tensor (Tensor, optional): Provided when source and destinaton tensors are not the same.
        redop (ReduceOp, optional): reduce operation.
        root (int, optional): root of broadcast or reduce.
    """

    def __init__(self, op: Callable, tensor: torch.Tensor, dst_tensor: Optional[torch.Tensor] = None,
                 redop: Optional[ReduceOp] = None, root: Optional[int] = None):
        self.op = op
        self.tensor = tensor
        self.dst_tensor = dst_tensor
        self.redop = redop
        self.root = root


# DO NOT USE THESE FIELDS DIRECTLY.
# Use them through the _world object to make sure the _world override mechanism
_pg_map: Dict[ProcessGroup, Tuple[str, Optional[Store]]] = {}
_pg_names: Dict[ProcessGroup, str] = {}
_pg_group_ranks: Dict[ProcessGroup, Dict[int, int]] = {}
# For a pg, it is a map from ProcessGroup to BackendConfig
_pg_backend_config: Dict[ProcessGroup, str] = {}
_group_count = 0
_tags_to_pg: Dict[str, List[ProcessGroup]] = {}
_pg_to_tag: Dict[ProcessGroup, str] = {}


class _World:
    """
    Container class for c10d process group state.
    This is used during registration and lookup of PG state.

    .. warning:: This is an experimental API intended to expose the inner workings
       of c10d and is subject to change..
    """
    def __init__(self):
        self._default_pg = None
        self._pg_coalesce_state: Dict[ProcessGroup, List[Union[_CollOp, P2POp]]] = {}
        self._pg_default_device: Dict[ProcessGroup, torch.device] = {}

    @property
    def default_pg(self):
        """
        The default ProcessGroup includes all ranks of the cluster.
        This is used by c10d APIs when a ProcessGroup is needed but None is provided.
        """
        return self._default_pg

    @default_pg.setter
    def default_pg(self, value):
        self._default_pg = value

    @property
    def pg_map(self) -> Dict[ProcessGroup, Tuple[str, Optional[Store]]]:
        """
        Cached process groups
        For NCCL and GLOO pg, it is a map from ProcessGroup to (Backend, Store)
        For MPI pg, it is a map from ProcessGroup to (Backend, None)

        TODO don't expose the map, expose fine grained ops
        """
        global _pg_map
        return _pg_map

    @property
    def pg_names(self) -> Dict[ProcessGroup, str]:
        """
        Process group's names, map from ProcessGroup to str.

        TODO don't expose the map, expose fine grained ops
        """
        global _pg_names
        return _pg_names

    @property
    def pg_group_ranks(self) -> Dict[ProcessGroup, Dict[int, int]]:
        """
        Process group's global rank to local rank mapping
        TODO don't expose the map, expose fine grained ops
        """
        global _pg_group_ranks
        return _pg_group_ranks

    @property
    def pg_backend_config(self) -> Dict[ProcessGroup, str]:
        """
        Process group's backend config
        TODO don't expose the map, expose fine grained ops
        """
        global _pg_backend_config
        return _pg_backend_config

    @property
    def group_count(self) -> int:
        """
        Process group count for default naming.

        TODO don't expose group_count, use something else instead
        """
        global _group_count
        return _group_count

    @group_count.setter
    def group_count(self, value):
        """
        Count is used when computing the name of ProcessGroups when using global synchronization.
        """
        global _group_count
        _group_count = value

    @property
    def tags_to_pg(self) -> Dict[str, List[ProcessGroup]]:
        global _tags_to_pg
        return _tags_to_pg

    @property
    def pg_to_tag(self) -> Dict[ProcessGroup, str]:
        global _pg_to_tag
        return _pg_to_tag

    @property
    def pg_coalesce_state(self) -> Dict[ProcessGroup, List[Union[_CollOp, P2POp]]]:
        return self._pg_coalesce_state

    @property
    def pg_default_device(self) -> Dict[ProcessGroup, torch.device]:
        return self._pg_default_device

_world = _World()
"""Holds the singleton instance of ``_World`` used by c10. Experimental extension point to override it"""

class _WorldMeta(type):
    """
    Meta class of ``group`` and ``GroupMember`` so they
    can have the class property ``WORLD``.
    """
    # Points to the default PG once initialized.
    @property
    def WORLD(cls) -> Optional[ProcessGroup]:
        return _world.default_pg

    @WORLD.setter
    def WORLD(cls, pg: Optional[ProcessGroup]):
        _world.default_pg = pg

class group(metaclass=_WorldMeta):
    pass

class GroupMember(metaclass=_WorldMeta):
    NON_GROUP_MEMBER = object()


# Default process group state
_default_pg_init_method = None

STORE_BASED_BARRIER_PREFIX = "store_based_barrier_key"

def _get_pg_default_device(group: Optional[ProcessGroup] = None):
    """
    Returns the device to use with ``group`` for control flow usage (object collectives, barrier).
    There are selection rules:
        1. If user specifies exactly one backend in ``init_process_group`` call:
            use that backend
        2. Else if user specifies multiple "device:backend" pairs in init_process_group:
            If "cpu" is among those pairs, use "cpu" (because the object is in cpu memory);
            Otherwise, use the first backend (sort of a random pick).

    Args:
        group (ProcessGroup, optional): The process group to work on. If None,
            the default process group will be used.

    Returns:
        torch.device: The device to use with ``group``.

    """
    group = group or _get_default_group()
    if group in _world.pg_default_device:
        # Previously searched and cached; just return
        return _world.pg_default_device[group]

    if not isinstance(group, ProcessGroup):
        # Provide backward compatibility to cases where `group` passed in is
        # actually a Backend (like `ProcessGroupGloo`) rather than a
        # `ProcessGroup` in PT 2.0 sense
        warnings.warn(
            f"You are using a Backend {type(group)} as a ProcessGroup. "
            "This usage is deprecated since PyTorch 2.0. Please use a public API "
            "of PyTorch Distributed instead."
        )
        # Most users create Gloo with private API for object collectives
        _world.pg_default_device[group] = torch.device("cpu")
        return _world.pg_default_device[group]

    """
    ``group._device_types`` is a property pybind that returns the devices
    ("cpu", "cuda", etc) supported by ``group``. Can be multiple if the
    ``group`` supports multiple devices.
    """
    devices = group._device_types

    if len(devices) == 1:
        # User fixed exactly one backend in `init_process_group`
        _world.pg_default_device[group] = devices[0]
    elif len(devices) == 0:
        # No backend has been registered with this PG (maybe because no
        # collective has been run?) We pick cpu as the default and hopefully
        # this would lazily init Gloo or other available cpu backend.
        _world.pg_default_device[group] = torch.device("cpu")
    elif torch.device("cpu") in devices:
        # There are multiple backends in this PG and cpu is among them.
        # cpu is preferred as the object is in cpu memory. No need for device
        # copy.
        _world.pg_default_device[group] = torch.device("cpu")
    else:
        # No cpu in the backend list. Randomly pick the first backend
        _world.pg_default_device[group] = devices[0]

    logger.info(
        f"Using device {_world.pg_default_device[group]} for object "  # noqa: G004
        "collectives."
    )
    return _world.pg_default_device[group]


@_time_logger
def _store_based_barrier(rank, store, group_name, rendezvous_count, timeout, logging_interval=timedelta(seconds=10)):
    """
    Barrier based on store which is used for synchronizing processes after
    ``init_process_group`` or ``new_group``. Intended to be used only with
    those two methods and is not a generic alternative to ``barrier()``.
    """
    store_key = f"{STORE_BASED_BARRIER_PREFIX}:{group_name}"
    store.add(store_key, 1)
    logger.info("Added key: %s to store for rank: %s", store_key, rank)

    # Now wait for all workers to check in with the store.
    world_size = rendezvous_count
    worker_count = store.add(store_key, 0)

    last_worker_key = f"{store_key}:last_worker"
    if worker_count == world_size:
        store.set(last_worker_key, "1")

    start = time.time()
    while True:
        try:
            # This will throw an exception after the logging_interval in which we print out
            # the status of the group or time out officially, throwing runtime error
            store.wait([last_worker_key], logging_interval)
            break
        except RuntimeError as e:
            worker_count = store.add(store_key, 0)
            # Print status periodically to keep track.
            logger.info(
                "Waiting in store based barrier to initialize process group for "
                "rank: %s, key: %s (world_size=%s, num_workers_joined=%s, timeout=%s)",
                rank, store_key, world_size, worker_count, timeout
            )

            if timedelta(seconds=(time.time() - start)) > timeout:
                raise RuntimeError(
                    "Timed out initializing process group in store based barrier on "
                    "rank {}, for key: {} (world_size={}, num_workers_joined={}, timeout={})".format(
                        rank, store_key, world_size, worker_count, timeout
                    )
                )

    logger.info(
        "Rank %s: Completed store-based barrier for key:%s with %s nodes.", rank, store_key, world_size
    )


def _rank_not_in_group(group: ProcessGroup):
    """
    Helper that checks if the current process's rank is not in a given group.
    """
    if group is None:
        return False
    return group == GroupMember.NON_GROUP_MEMBER


def _warn_not_in_group(op_name):
    global_rank = -1 if GroupMember.WORLD is None else GroupMember.WORLD.rank()
    warnings.warn(
        f"Running {op_name} on global rank {global_rank} which does not "
        "belong to the given group."
    )


def get_group_rank(group: ProcessGroup, global_rank: int) -> int:
    """
    Translate a global rank into a group rank.

    ``global_rank`` must be part of ``group`` otherwise this raises RuntimeError.

    Args:
        group (ProcessGroup): ProcessGroup to find the relative rank.
        global_rank (int): Global rank to query.

    Returns:
        Group rank of ``global_rank`` relative to ``group``

    N.B. calling this function on the default process group returns identity
    """
    if group is GroupMember.WORLD:
        return global_rank
    if group not in _world.pg_group_ranks:
        raise RuntimeError(f"Group {group} is not registered, please create group with torch.distributed.new_group API")
    group_ranks = _world.pg_group_ranks[group]
    if global_rank not in group_ranks:
        raise RuntimeError(f"Global rank {global_rank} is not part of group {group}")

    return group_ranks[global_rank]

def get_global_rank(group: ProcessGroup, group_rank: int) -> int:
    """
    Translate a group rank into a global rank.

    ``group_rank`` must be part of `group` otherwise this raises RuntimeError.

    Args:
        group (ProcessGroup): ProcessGroup to find the global rank from.
        group_rank (int): Group rank to query.

    Returns:
        Global rank of ``group_rank`` relative to ``group``

    N.B. calling this function on the default process group returns identity
    """
    if group is GroupMember.WORLD:
        return group_rank
    if group not in _world.pg_group_ranks:
        raise RuntimeError(f"Group {group} is not registered, please create group with torch.distributed.new_group API")
    for rank, grp_rank in _world.pg_group_ranks[group].items():
        if grp_rank == group_rank:
            return rank
    raise RuntimeError(f"Group rank {group_rank} is not part of group {group}")

# TODO: remove this once the ecosystem moves away from it.
def _get_global_rank(group, rank):
    """
    This method is deprecated, please use get_global_rank.
    """
    warnings.warn(
        "torch.distributed.distributed_c10d._get_global_rank is deprecated "
        "please use torch.distributed.distributed_c10d.get_global_rank instead"
    )
    return get_global_rank(group, rank)


def get_process_group_ranks(group: ProcessGroup):
    """
    Get all ranks associated with ``group``.

    Args:
        group (ProcessGroup): ProcessGroup to get all ranks from.

    Returns:
        List of global ranks ordered by group rank.
    """
    return list(_world.pg_group_ranks[group].keys())

def _get_group_size(group):
    """
    Helper that gets a given group's world size.
    """
    if group is GroupMember.WORLD or group is None:
        default_pg = _get_default_group()
        return default_pg.size()
    return group.size()


def _check_single_tensor(param, param_name):
    """
    Helper to check that the parameter ``param_name`` is a single tensor.
    """
    if not isinstance(param, torch.Tensor):
        raise RuntimeError(
            "Invalid function argument. Expected parameter `{}` "
            "to be of type torch.Tensor.".format(param_name)
        )


def _check_tensor_list(param, param_name):
    """
    Helper to check that the parameter ``param_name`` is a list of tensors.
    """
    if not isinstance(param, list) or not all(
        isinstance(p, torch.Tensor) for p in param
    ):
        raise RuntimeError(
            "Invalid function argument. Expected parameter `{}` "
            "to be of type List[torch.Tensor].".format(param_name)
        )

def _as_iterable(obj) -> collections.abc.Iterable:
    return obj if isinstance(obj, list) else (obj,)

def _ensure_all_tensors_same_dtype(*tensors) -> None:
    last_dtype = None
    for tensor in itertools.chain(*map(_as_iterable, tensors)):
        tensor_dtype = tensor.dtype
        # Mixing complex and its element type is allowed
        if tensor_dtype.is_complex:
            tensor_dtype = torch.float32 if tensor_dtype == torch.complex64 else torch.complex128

        if last_dtype is None:
            last_dtype = tensor_dtype
        else:
            if last_dtype != tensor_dtype:
                raise RuntimeError(
                    "Invalid usage of tensors with different dtypes"
                    f"Found {last_dtype} and  {tensor.dtype}"
                )


def _check_op(op):
    """
    Helper to check that the ``op`` is either isend or irecv.
    """
    if op not in [isend, irecv]:
        raise RuntimeError(
            "Invalid ``op``. Expected ``op`` "
            "to be of type ``torch.distributed.isend`` or "
            "``torch.distributed.irecv``."
        )


def _check_p2p_op_list(p2p_op_list):
    """
    Helper to check that the ``p2p_op_list`` is a list of P2POp instances and
    all ops use the same group.
    """
    if not isinstance(p2p_op_list, list) or not all(
        isinstance(p2p_op, P2POp) for p2p_op in p2p_op_list
    ):
        raise RuntimeError(
            "Invalid ``p2p_op_list``. Each op is expected to "
            "to be of type ``torch.distributed.P2POp``."
        )

    group = p2p_op_list[0].group
    if not all(group == p2p_op.group for p2p_op in p2p_op_list):
        raise RuntimeError("All ops need to use the same group.")


def is_mpi_available() -> bool:
    """
    Checks if the MPI backend is available.
    """
    return _MPI_AVAILABLE


def is_nccl_available() -> bool:
    """
    Checks if the NCCL backend is available.
    """
    return _NCCL_AVAILABLE


def is_gloo_available() -> bool:
    """
    Checks if the Gloo backend is available.
    """
    return _GLOO_AVAILABLE


def is_ucc_available() -> bool:
    """
    Checks if the UCC backend is available.
    """
    return _UCC_AVAILABLE


def is_backend_available(backend: str) -> bool:
    """
    Checks if the given backend is available and supports the built-in backends or
    third-party backends through function ``Backend.register_backend``.

    Args:
        backend (str): Backend name.
    Returns:
        bool: Returns true if the backend is available otherwise false.
    """
    # If the backend has an ``is_backend_available`` function, return the result of that function directly
    available_func = getattr(torch.distributed, f"is_{backend.lower()}_available", None)
    if available_func:
        return available_func()

    return backend.lower() in Backend.backend_list


def is_initialized() -> bool:
    """
    Checking if the default process group has been initialized
    """
    return GroupMember.WORLD is not None


def is_torchelastic_launched() -> bool:
    """
    Checks whether this process was launched with ``torch.distributed.elastic``
    (aka torchelastic). The existence of ``TORCHELASTIC_RUN_ID`` environment
    variable is used as a proxy to determine whether the current process
    was launched with torchelastic. This is a reasonable proxy since
    ``TORCHELASTIC_RUN_ID`` maps to the rendezvous id which is always a
    non-null value indicating the job id for peer discovery purposes..
    """
    return os.getenv("TORCHELASTIC_RUN_ID") is not None


def _is_barrier_after_init() -> int:
    # Environment variable to control whether process group should perform a
    # barrier after its init. Default value is 0, i.e. no barrier. If you
    # experience issue with this setting, you may set
    # `TORCH_DIST_INIT_BARRIER=1` to add the barrier.
    return int(os.getenv("TORCH_DIST_INIT_BARRIER", "0"))


def _get_default_group():
    """
    Getting the default process group created by init_process_group
    """
    if not is_initialized():
        raise RuntimeError(
            "Default process group has not been initialized, "
            "please make sure to call init_process_group."
        )
    return GroupMember.WORLD


def _get_default_store():
    """
    Getting the default store created by init_process_group
    """
    if not is_initialized():
        raise RuntimeError(
            "Default process group has not been initialized, "
            "please make sure to call init_process_group."
        )
    default_pg = _get_default_group()
    _, default_store = _world.pg_map[default_pg]
    return default_store


def _update_default_pg(pg):
    _world.default_pg = pg

def get_backend_config(group: Optional[ProcessGroup] = None) -> str:
    if group is None:
        pg = _get_default_group()
    else:
        pg = group
    if _rank_not_in_group(pg):
        raise RuntimeError("Invalid process group specified")
    backend_config = _world.pg_backend_config.get(pg)
    assert backend_config is not None
    return str(backend_config)

def get_backend(group: Optional[ProcessGroup] = None) -> str:
    """
    Returns the backend of the given process group.

    Args:
        group (ProcessGroup, optional): The process group to work on. The
            default is the general main process group. If another specific group
            is specified, the calling process must be part of :attr:`group`.

    Returns:
        The backend of the given process group as a lower case string.

    """
    if group is None:
        pg = _get_default_group()
    else:
        pg = group
    if _rank_not_in_group(pg):
        raise RuntimeError("Invalid process group specified")
    pg_store = _world.pg_map.get(pg, None)
    assert pg_store is not None
    return pg_store[0]


_exception_logger
@_time_logger
def init_process_group(
    backend: Union[str, Backend] = None,
    init_method: Optional[str] = None,
    timeout: timedelta = default_pg_timeout,
    world_size: int = -1,
    rank: int = -1,
    store: Optional[Store] = None,
    group_name: str = "",
    pg_options: Optional[Any] = None,
):
    """
    Initializes the default distributed process group, and this will also
    initialize the distributed package.

    There are 2 main ways to initialize a process group:
        1. Specify ``store``, ``rank``, and ``world_size`` explicitly.
        2. Specify ``init_method`` (a URL string) which indicates where/how
           to discover peers. Optionally specify ``rank`` and ``world_size``,
           or encode all required parameters in the URL and omit them.

    If neither is specified, ``init_method`` is assumed to be "env://".


    Args:
        backend (str or Backend, optional): The backend to use. Depending on
            build-time configurations, valid values include ``mpi``, ``gloo``,
            ``nccl``, and ``ucc``. If the backend is not provided, then both a ``gloo``
            and ``nccl`` backend will be created, see notes below for how multiple
            backends are managed. This field can be given as a lowercase string
            (e.g., ``"gloo"``), which can also be accessed via
            :class:`Backend` attributes (e.g., ``Backend.GLOO``). If using
            multiple processes per machine with ``nccl`` backend, each process
            must have exclusive access to every GPU it uses, as sharing GPUs
            between processes can result in deadlocks. ``ucc`` backend is
            experimental.
        init_method (str, optional): URL specifying how to initialize the
                                     process group. Default is "env://" if no
                                     ``init_method`` or ``store`` is specified.
                                     Mutually exclusive with ``store``.
        world_size (int, optional): Number of processes participating in
                                    the job. Required if ``store`` is specified.
        rank (int, optional): Rank of the current process (it should be a
                              number between 0 and ``world_size``-1).
                              Required if ``store`` is specified.
        store(Store, optional): Key/value store accessible to all workers, used
                                to exchange connection/address information.
                                Mutually exclusive with ``init_method``.
        timeout (timedelta, optional): Timeout for operations executed against
            the process group. Default value equals 30 minutes.
            This is applicable for the ``gloo`` backend. For ``nccl``, this is
            applicable only if the environment variable ``NCCL_BLOCKING_WAIT``
            or ``NCCL_ASYNC_ERROR_HANDLING`` is set to 1. When
            ``NCCL_BLOCKING_WAIT`` is set, this is the duration for which the
            process will block and wait for collectives to complete before
            throwing an exception. When ``NCCL_ASYNC_ERROR_HANDLING`` is set,
            this is the duration after which collectives will be aborted
            asynchronously and the process will crash. ``NCCL_BLOCKING_WAIT``
            will provide errors to the user which can be caught and handled,
            but due to its blocking nature, it has a performance overhead. On
            the other hand, ``NCCL_ASYNC_ERROR_HANDLING`` has very little
            performance overhead, but crashes the process on errors. This is
            done since CUDA execution is async and it is no longer safe to
            continue executing user code since failed async NCCL operations
            might result in subsequent CUDA operations running on corrupted
            data. Only one of these two environment variables should be set.
            For ``ucc``, blocking wait is supported similar to NCCL. However,
            async error handling is done differently since with UCC we have
            progress thread and not watch-dog thread.
        group_name (str, optional, deprecated): Group name. This argument is ignored
        pg_options (ProcessGroupOptions, optional): process group options
            specifying what additional options need to be passed in during
            the construction of specific process groups. As of now, the only
            options we support is ``ProcessGroupNCCL.Options`` for the ``nccl``
            backend, ``is_high_priority_stream`` can be specified so that
            the nccl backend can pick up high priority cuda streams when
            there're compute kernels waiting.

    .. note:: To enable ``backend == Backend.MPI``, PyTorch needs to be built from source
        on a system that supports MPI.

    .. note:: Support for multiple backends is experimental. Currently when no backend is
        specified, both ``gloo`` and ``nccl`` backends will be created. The ``gloo`` backend
        will be used for collectives with CPU tensors and the ``nccl`` backend will be used
        for collectives with CUDA tensors. A custom backend can be specified by passing in
        a string with format "<device_type>:<backend_name>,<device_type>:<backend_name>", e.g.
        "cpu:gloo,cuda:custom_backend".

    """
    global _world

    global _backend
    global _default_pg_init_method

    if not isinstance(timeout, timedelta):
        raise RuntimeError(
            "Expected timeout argument to be of type datetime.timedelta"
        )

    if GroupMember.WORLD is not None:
        raise RuntimeError("trying to initialize the default process group twice!")

    assert (store is None) or (
        init_method is None
    ), "Cannot specify both init_method and store."

    if store is not None:
        assert world_size > 0, "world_size must be positive if using store"
        assert rank >= 0, "rank must be non-negative if using store"
    elif init_method is None:
        init_method = "env://"

    if backend:
        backend = Backend(backend)
    else:
        backend = Backend("undefined")

    """
    Group name is not visible to users unless they access
    internals of c10d. This means we can ignore the value
    they provide as it not exposed in a public way.
    """
    group_name = _process_group_name([], use_hashed_name=False)
    if backend == Backend.MPI:
        if world_size != -1 or rank != -1:
            warnings.warn(
                "For MPI backend, world_size ({}) and rank ({}) "
                "are ignored since they are assigned by the "
                "MPI runtime.".format(world_size, rank)
            )

        default_pg, _ = _new_process_group_helper(
            -1, -1, [], backend, None, group_name=group_name, timeout=timeout
        )
        _update_default_pg(default_pg)
    else:
        # backward compatible API
        if store is None:
            rendezvous_iterator = rendezvous(
                init_method, rank, world_size, timeout=timeout
            )
            store, rank, world_size = next(rendezvous_iterator)
            store.set_timeout(timeout)

            # Use a PrefixStore to avoid accidental overrides of keys used by
            # different systems (e.g. RPC) in case the store is multi-tenant.
            store = PrefixStore("default_pg", store)

        default_pg, _ = _new_process_group_helper(
            world_size,
            rank,
            [],
            backend,
            store,
            pg_options=pg_options,
            group_name=group_name,
            timeout=timeout
        )
        _update_default_pg(default_pg)

    _world.pg_group_ranks[GroupMember.WORLD] = {i: i for i in range(GroupMember.WORLD.size())}  # type: ignore[attr-defined, index]
    _backend = _world.pg_map[GroupMember.WORLD][0]  # type: ignore[index]
    _default_pg_init_method = init_method

    if _is_barrier_after_init() == 1:
        # barrier at the end to ensure that once we return from this method, all
        # process groups including global variables (if any) are updated
        # correctly on all ranks.
        # Update 04/2023: for large-scale runs, this barrier (esp. store-based
        # barrier) may be costly and/or unscalable. Also, in a lot of cases,
        # these barriers may be unnecessary, as proven by a green CI after
        # removal. An environment variable `TORCH_DIST_INIT_BARRIER` has been
        # added which enables this barrier only when set to 1.
        logger.info(
            "Performing barrier after ProcessGroup initialization since "
            "TORCH_DIST_INIT_BARRIER = 1"
        )
        if backend == Backend.MPI:
            # MPI backend doesn't use store.
            barrier()
        else:
            # Use store based barrier here since barrier() used a bunch of
            # default devices and messes up NCCL internal state.
            _store_based_barrier(rank, store, group_name, world_size, timeout)


def _new_process_group_helper(
    group_size,
    group_rank,
    global_ranks_in_group,
    backend,
    store,
    pg_options=None,
    group_name=None,
    timeout=default_pg_timeout,
    pg_tag=None
):
    """
    Create a new distributed process group.

    This function must be called by ALL processes in the global group, even if
    the calling process is not part of the newly created group. In that case,
    this function returns GroupMember.NON_GROUP_MEMBER.

    This function is called with ``global_ranks_in_group == []`` for the default group.
    """
    global _world

    if group_name in _world.pg_names.values():
        raise RuntimeError(
            "The specified group name has already been "
            "created, please use a different group name"
        )

    if not isinstance(timeout, timedelta):
        raise RuntimeError(
            "Expected timeout argument to be of type datetime.timedelta"
        )

    if pg_tag not in [None, ""]:
        # creating with the same tag and rank set results in the same underlying PG
        existing_group = _find_pg_by_ranks_and_tag(pg_tag, global_ranks_in_group)
        if existing_group:
            _, prefix_store = _world.pg_map[existing_group]
            return existing_group, prefix_store

    # The list of group ranks is empty if we're creating the default group.
    is_default_group = len(global_ranks_in_group) == 0

    # If this is a subgroup (which means group_ranks is specified),
    # we check if the current process is a member of the new group.
    if not is_default_group:
        global_rank = _get_default_group().rank()
        if global_rank not in global_ranks_in_group:
            return GroupMember.NON_GROUP_MEMBER, None

    prefix_store = PrefixStore(f"{group_name}/", store)
    base_pg_options = ProcessGroup.Options(backend=str(backend))
    base_pg_options._timeout = timeout
    pg: ProcessGroup = ProcessGroup(prefix_store, group_rank, group_size, base_pg_options)
    backend_config = BackendConfig(backend)
    for device, backend_str in backend_config.get_device_backend_map().items():
        # Use the group name as prefix in the default store, such that
        # a single store can be reused by multiple groups.
        backend_prefix_store = PrefixStore(f"{device}/", prefix_store)

        if backend_str == Backend.MPI:
            if not is_mpi_available():
                raise RuntimeError(
                    "Distributed package doesn't have MPI built in."
                    " MPI is only included if you build PyTorch from"
                    " source on a host that has MPI installed."
                )
            backend_class = ProcessGroupMPI.create(global_ranks_in_group)
            backend_type = ProcessGroup.BackendType.MPI
            if not backend_class:
                return GroupMember.NON_GROUP_MEMBER
            # create new process group with accurate rank and size
            if pg.rank() == -1 and pg.size() == -1:
                pg = ProcessGroup(backend_prefix_store, backend_class.rank(), backend_class.size(), base_pg_options)
        elif backend_str == Backend.GLOO:
            # TODO: remove this check after lazy initialization is supported
            # if pg_options is not None:
            #     raise RuntimeError("GLOO options not supported")
            backend_class = ProcessGroupGloo(backend_prefix_store, group_rank, group_size, timeout=timeout)
            backend_type = ProcessGroup.BackendType.GLOO
        elif backend_str == Backend.NCCL:
            if not is_nccl_available():
                raise RuntimeError("Distributed package doesn't have NCCL built in")
            if pg_options is not None:
                assert isinstance(
                    pg_options, ProcessGroupNCCL.Options
                ), "Expected pg_options argument to be of type ProcessGroupNCCL.Options"
            else:
                # default pg_options for NCCL
                pg_options = ProcessGroupNCCL.Options()
                pg_options.is_high_priority_stream = False
                pg_options._timeout = timeout

            backend_class = ProcessGroupNCCL(backend_prefix_store, group_rank, group_size, pg_options)
            backend_type = ProcessGroup.BackendType.NCCL
        elif backend_str == Backend.UCC and is_ucc_available():
            # TODO: once UCC plugin is fully deprecated, remove
            # is_ucc_available() from above elif-condition and raise
            # RuntimeError if is_ucc_available() returns false.

            backend_class = ProcessGroupUCC(backend_prefix_store, group_rank, group_size, timeout=timeout)
            backend_type = ProcessGroup.BackendType.UCC
        else:
            assert backend_str.upper() in Backend._plugins, (
                f"Unknown c10d backend type {backend_str.upper()}"
            )

            backend_plugin = Backend._plugins[backend_str.upper()]
            creator_fn = backend_plugin.creator_fn
            extended_api = backend_plugin.extended_api
            backend_type = ProcessGroup.BackendType.CUSTOM

            if not extended_api:
                backend_class = creator_fn(backend_prefix_store, group_rank, group_size, timeout)
            else:
                dist_backend_opts = _DistributedBackendOptions()
                dist_backend_opts.store = backend_prefix_store
                dist_backend_opts.group_rank = group_rank
                dist_backend_opts.group_size = group_size
                dist_backend_opts.timeout = timeout
                dist_backend_opts.group_id = group_name
                dist_backend_opts.global_ranks_in_group = global_ranks_in_group

                backend_class = creator_fn(dist_backend_opts, pg_options)

        # Set sequence numbers for gloo and nccl backends.
        if backend_str in [Backend.GLOO, Backend.NCCL]:
            backend_class._set_sequence_number_for_group()
        # If the type is a subclass of ProcessGroup then return this process group immediately
        # TODO: This defaults to the old behavior for PythonProcessGroups which overwrites the
        # ProcessGroup instance
        if issubclass(type(backend_class), ProcessGroup):
            pg = backend_class
            break

        # Process group wrapper initialization for supported PGs when TORCH_DISTRIBUTED_DEBUG is set
        if backend_str in [Backend.GLOO, Backend.NCCL, Backend.UCC]:
            # In debug mode and if GLOO is available, wrap in a wrapper PG that
            # enables enhanced collective checking for debuggability.
            if get_debug_level() == DebugLevel.DETAIL:
                if not _GLOO_AVAILABLE:
                    logger.info(
                        """TORCH_DISTRIBUTED_DEBUG was set to DETAIL, but
                                GLOO is not available. Build with Gloo to
                                create a wrapper process group in debug mode
                                to aid collective desynchronization debugging."""
                    )
                else:
                    backend_class = _create_process_group_wrapper(
                        wrapped_pg=backend_class,
                        store_prefix=group_name,
                        store=backend_prefix_store,
                        rank=group_rank,
                        world_size=group_size,
                        timeout=timeout,
                    )

        # register only a single backend when all get_device_backend_map values are the same
        if len(set(backend_config.get_device_backend_map().values())) == 1:
            for device in backend_config.get_device_backend_map().keys():
                pg._register_backend(torch.device(device), backend_type, backend_class)

            # break out of outer loop to not create any more backends
            break

        pg._register_backend(torch.device(device), backend_type, backend_class)

    # update global state
    _world.pg_map[pg] = (backend, prefix_store)
    _world.pg_names[pg] = group_name
    _world.pg_backend_config[pg] = str(backend_config)
    # "" is the default tag for user PGs
    if pg_tag in [None, ""]:
        pg_tag = f"ptd:{group_name}"
        _world.tags_to_pg.setdefault("", []).append(pg)
    else:
        pg_tag = f"user:{pg_tag}"

    _world.tags_to_pg.setdefault(pg_tag, []).append(pg)
    _world.pg_to_tag[pg] = pg_tag
    return pg, prefix_store

def destroy_process_group(group: Optional[ProcessGroup] = None):
    """
    Destroy a given process group, and deinitialize the distributed package

    Args:
        group (ProcessGroup, optional): The process group to be destroyed, if
                                        group.WORLD is given, all process
                                        groups including the default one will
                                        be destroyed.
    """
    global _world

    if group == GroupMember.NON_GROUP_MEMBER:
        return

    if group is None:
        pg = GroupMember.WORLD
    else:
        pg = group

    assert pg is not None
    if _world.pg_map.get(pg, None) is None:
        raise RuntimeError("Invalid process group specified")

    # When users register Python onCompletion hooks, those hooks will run on a
    # different thread than the main thread. Today, the ProcessGroup dtor does
    # wait for that thread. However, the dtor might finish after the Python
    # Interpreter exits. After that grabbing the GIL for the Python hook will crash.
    # We can either revive the interpreter when running hooks or keep the main one
    # alive until all works and hooks are done. The current implementation does the
    # latter. Therefore, we explicitly call _wait_for_pending_works() here to wait
    # for the pending hooks to finish.
    if pg.name().lower() == "nccl" and pg._has_hooks():
        pg._wait_for_pending_works()

    if group is None or group == GroupMember.WORLD:
        _update_default_pg(None)
        _world.pg_map.clear()
        _world.pg_names.clear()
        _world.pg_group_ranks.clear()
        _world.pg_backend_config.clear()
        _world.pg_to_tag.clear()
        _world.tags_to_pg.clear()
        _world.pg_coalesce_state.clear()
        _world.pg_default_device.clear()

        # when process group doesn't have an explicit name (only WORLD (default)
        # process group can have an explicit name), we use global _world.group_count
        # to generate the name. We need to reset the counter on destruction to
        # allow consistent value to be generated when we re-create process
        # groups after some trainers recover from failure
        #
        # We only reset this when WORLD is being destroyed because if this
        # process group is in good state, we aren't dealing with failures.
        _world.group_count = 0
    else:
        del _world.pg_map[pg]
        del _world.pg_names[pg]
        del _world.pg_group_ranks[pg]
        del _world.pg_backend_config[pg]
        if pg in _world.pg_default_device:
            del _world.pg_default_device[pg]
        if pg in _world.pg_coalesce_state.keys():
            warnings.warn(
                "Some coalesced collectives haven't been launched when "
                "ProcessGroup is destroyed. They will be cleaned."
            )
            del _world.pg_coalesce_state[pg]

        tag = _world.pg_to_tag.get(pg)
        del _world.pg_to_tag[pg]
        if tag is not None:
            try:
                _world.tags_to_pg[tag].remove(pg)
                if tag.startswith("ptd:"):
                    _world.tags_to_pg[""].remove(pg)
            except Exception:
                pass


def get_rank(group: Optional[ProcessGroup] = None) -> int:
    """
    Returns the rank of the current process in the provided ``group`` or the
    default group if none was provided.

    Rank is a unique identifier assigned to each process within a distributed
    process group. They are always consecutive integers ranging from 0 to
    ``world_size``.

    Args:
        group (ProcessGroup, optional): The process group to work on. If None,
            the default process group will be used.

    Returns:
        The rank of the process group
        -1, if not part of the group

    """
    if _rank_not_in_group(group):
        return -1

    default_pg = _get_default_group()
    if group is None or group is GroupMember.WORLD:
        return default_pg.rank()

    return get_group_rank(group, default_pg.rank())


def get_world_size(group: Optional[ProcessGroup] = None) -> int:
    """
    Returns the number of processes in the current process group

    Args:
        group (ProcessGroup, optional): The process group to work on. If None,
            the default process group will be used.

    Returns:
        The world size of the process group
        -1, if not part of the group

    """
    if _rank_not_in_group(group):
        return -1

    return _get_group_size(group)


def isend(tensor: torch.Tensor, dst: int, group: Optional[ProcessGroup] = None, tag: int = 0) -> Work:
    """
    Sends a tensor asynchronously.

    .. warning::
        Modifying ``tensor`` before the request completes causes undefined
        behavior.

    .. warning::
        ``tag`` is not supported with the NCCL backend.

    Args:
        tensor (Tensor): Tensor to send.
        dst (int): Destination rank.
        group (ProcessGroup, optional): The process group to work on. If None,
            the default process group will be used.
        tag (int, optional): Tag to match send with remote recv

    Returns:
        A distributed request object.
        None, if not part of the group

    """
    _check_single_tensor(tensor, "tensor")
    if _rank_not_in_group(group):
        _warn_not_in_group("isend")
        return

    if group is None or group is GroupMember.WORLD:
        default_pg = _get_default_group()
        return default_pg.send([tensor], dst, tag)
    else:
        group_dst_rank = get_group_rank(group, dst)
        return group.send([tensor], group_dst_rank, tag)


def irecv(tensor: torch.Tensor, src: Optional[int] = None, group: Optional[ProcessGroup] = None, tag: int = 0) -> Work:
    """
    Receives a tensor asynchronously.

    .. warning::
        ``tag`` is not supported with the NCCL backend.

    Args:
        tensor (Tensor): Tensor to fill with received data.
        src (int, optional): Source rank. Will receive from any
            process if unspecified.
        group (ProcessGroup, optional): The process group to work on. If None,
            the default process group will be used.
        tag (int, optional): Tag to match recv with remote send

    Returns:
        A distributed request object.
        None, if not part of the group

    """
    _check_single_tensor(tensor, "tensor")
    if _rank_not_in_group(group):
        _warn_not_in_group("irecv")
        return

    if group is None or group is GroupMember.WORLD:
        pg = _get_default_group()
    else:
        pg = group

    if src is None:
        return pg.recv_anysource([tensor], tag)
    else:
        if pg is GroupMember.WORLD:
            return pg.recv([tensor], src, tag)
        else:
            group_src_rank = get_group_rank(pg, src)
            return pg.recv([tensor], group_src_rank, tag)

@_exception_logger
def send(tensor: torch.Tensor, dst: int, group: Optional[ProcessGroup] = None, tag: int = 0) -> None:
    """
    Sends a tensor synchronously.

    Args:
        tensor (Tensor): Tensor to send.
        dst (int): Destination rank. Destination rank should not be the same
        as the rank of the current process.
        group (ProcessGroup, optional): The process group to work on. If None,
            the default process group will be used.
        tag (int, optional): Tag to match send with remote recv

    """
    if get_rank() == dst:
        raise ValueError(
            "Invalid destination rank: destination rank should not be the same as "
            "the rank of the current process."
        )

    _check_single_tensor(tensor, "tensor")
    if _rank_not_in_group(group):
        _warn_not_in_group("send")
        return

    if group is None or group is GroupMember.WORLD:
        default_pg = _get_default_group()
        default_pg.send([tensor], dst, tag).wait()
    else:
        group_dst_rank = get_group_rank(group, dst)
        group.send([tensor], group_dst_rank, tag).wait()

@_exception_logger
def recv(tensor: torch.Tensor, src: Optional[int] = None, group: Optional[ProcessGroup] = None, tag: int = 0) -> int:
    """
    Receives a tensor synchronously.

    Args:
        tensor (Tensor): Tensor to fill with received data.
        src (int, optional): Source rank. Will receive from any
            process if unspecified.
        group (ProcessGroup, optional): The process group to work on. If None,
            the default process group will be used.
        tag (int, optional): Tag to match recv with remote send

    Returns:
        Sender rank
        -1, if not part of the group

    """
    _check_single_tensor(tensor, "tensor")
    if _rank_not_in_group(group):
        _warn_not_in_group("recv")
        return -1

    if group is None:
        pg = _get_default_group()
    else:
        pg = group

    if src is None:
        work = pg.recv_anysource([tensor], tag)
        work.wait()
        src_rank = work._source_rank()
        if group is None or group is GroupMember.WORLD:
            return src_rank
        else:
            return get_global_rank(pg, src_rank)
    else:
        if group is None or group is GroupMember.WORLD:
            pg.recv([tensor], src, tag).wait()
        else:
            group_src_rank = get_group_rank(pg, src)
            pg.recv([tensor], group_src_rank, tag).wait()
        return src


class _IllegalWork(Work):
    def __getattribute__(self, name):
        if name in ["is_success", "exception", "wait", "source_rank", "_source_rank", "result", "synchronize"]:
            raise RuntimeError(f"Illegal to call {name} on IllegalWork object")


class _CoalescingManager:
    def __init__(self):
        self.works: List[Work] = []

    def append(self, work: Work):
        if work:
            self.works.append(work)

    def wait(self):
        for work in self.works:
            work.wait()


@contextlib.contextmanager
def _coalescing_manager(
    group: Optional[ProcessGroup] = None,
    device: Optional[torch.device] = None,
    async_ops: Optional[bool] = False,
):
    """
    A context manager used to coalesce collectives or P2P operations when possible.

    Args:
        group (`ProcessGroup`, optional): The process group to work on. If None,
            the default process group will be used.
        device (`torch.device`, optional): Default is None, set to a device if
            there isn't a `**_coalesced` implementation by the backend.
        async_ops (`bool`, optional): whether the coalesced ops are async ops.

    Examples:
        >>> # xdoctest: +SKIP("no rank")
        >>> # Synchronous ops
        >>> with _coalescing_manager():
        >>>     for i in range(num_colls):
        >>>         dist.all_reduce(tensors[i])
        >>> # Asynchronous ops
        >>> with _coalescing_manager(async_ops=True) as cm:
        >>>     for i in range(num_colls):
        >>>         dist.all_reduce(tensors[i])
        >>> cm.wait()

    .. warning::
       :func:`_coalescing_manager` currently do not support coalescing
       all-reduces with different reduce operators, e.g.  `ReduceOp.SUM` mixed
       with `ReduceOp.PRODUCT`.
    """
    group = group or _get_default_group()
    op_list = _world.pg_coalesce_state.setdefault(group, [])
    if op_list:
        raise RuntimeError("ProcessGroup has non-empty op list at the start of coalescing")
    if device:
        group._start_coalescing(device)
    cm = _CoalescingManager()
    yield cm
    op_list = _world.pg_coalesce_state.pop(group)
    if op_list:
        # Collectives supporting "Fast Path" coalescing are captured.
        # See implementation in corresponding collective APIs.
        # Currently supported:
        # - coalesced `all_reduce`
        # - coalesced `all_gather_into_tensor`
        # - coalesced `reduce_scatter_tensor`
        op0 = op_list[0].op
        if op0 == all_reduce:
            tensors = []
            for op in op_list:
                tensors.append(op.tensor)
            opts = AllreduceCoalescedOptions()
            opts.reduceOp = op_list[0].redop
            work = group.allreduce_coalesced(tensors, opts)
        elif op0 == all_gather_into_tensor:
            inputs = []
            outputs = []
            for op in op_list:
                inputs.append(op.tensor)
                outputs.append(op.dst_tensor)
            work = group.allgather_into_tensor_coalesced(outputs, inputs)
        elif op0 == reduce_scatter_tensor:
            inputs = []
            outputs = []
            for op in op_list:
                inputs.append(op.tensor)
                outputs.append(op.dst_tensor)
                opts = ReduceScatterOptions()
                opts.reduceOp = op_list[0].redop
            work = group.reduce_scatter_tensor_coalesced(outputs, inputs, opts)
        else:
            raise AssertionError(
                f"Coalescing manager does not support fast-path coalescing of {op0}, "
                f"yet {op0} is still recorded in op list. This is an internal error of c10d."
            )

    if device:
        # Old style of letting each coll inside the context manager to call into C++ counterpart via python binding
        work = group._end_coalescing(device)

    if async_ops:
        cm.append(work)
    else:
        work.wait()


def batch_isend_irecv(p2p_op_list):
    """
    Send or Receive a batch of tensors asynchronously and return a list of requests.

    Process each of the operations in ``p2p_op_list`` and return the corresponding
    requests. NCCL, Gloo, and UCC backend are currently supported.

    Args:
        p2p_op_list: A list of point-to-point operations(type of each operator is
            ``torch.distributed.P2POp``). The order of the isend/irecv in the list
            matters and it needs to match with corresponding isend/irecv on the
            remote end.

    Returns:
        A list of distributed request objects returned by calling the corresponding
        op in the op_list.

    Examples:
        >>> # xdoctest: +SKIP("no rank")
        >>> send_tensor = torch.arange(2) + 2 * rank
        >>> recv_tensor = torch.randn(2)
        >>> send_op = dist.P2POp(dist.isend, send_tensor, (rank + 1)%world_size)
        >>> recv_op = dist.P2POp(dist.irecv, recv_tensor, (rank - 1 + world_size)%world_size)
        >>> reqs = batch_isend_irecv([send_op, recv_op])
        >>> for req in reqs:
        >>>     req.wait()
        >>> recv_tensor
        tensor([2, 3])     # Rank 0
        tensor([0, 1])     # Rank 1

    .. note:: Note that when this API is used with the NCCL PG backend, users must set
        the current GPU device with `torch.cuda.set_device`, otherwise it will
        lead to unexpected hang issues.

        In addition, if this API is the first collective call in the ``group``
        passed to ``dist.P2POp``, all ranks of the ``group`` must participate in
        this API call; otherwise, the behavior is undefined. If this API call is
        not the first collective call in the ``group``, batched P2P operations
        involving only a subset of ranks of the ``group`` are allowed.
    """
    _check_p2p_op_list(p2p_op_list)
    group = p2p_op_list[0].group
    device = p2p_op_list[0].tensor.device
    if device.type == "cuda":
        # NCCL style coalescing
        with _coalescing_manager(group, device, async_ops=True) as cm:
            for p2p_op in p2p_op_list:
                p2p_op.op(p2p_op.tensor, p2p_op.peer, p2p_op.group, p2p_op.tag)
        return cm.works
    else:
        # Backward support for Gloo
        reqs = []
        for p2p_op in p2p_op_list:
            work = p2p_op.op(p2p_op.tensor, p2p_op.peer, p2p_op.group, p2p_op.tag)
            if work:
                reqs.append(work)
        return reqs


@_exception_logger
def broadcast_multigpu(tensor_list, src, group=None, async_op=False, src_tensor=0):
    """
    Broadcasts the tensor to the whole group with multiple GPU tensors
    per node.

    ``tensor`` must have the same number of elements in all the GPUs from
    all processes participating in the collective. each tensor in the list must
    be on a different GPU

    Only nccl and gloo backend are currently supported
    tensors should only be GPU tensors

    Args:
        tensor_list (List[Tensor]): Tensors that participate in the collective
            operation. If ``src`` is the rank, then the specified ``src_tensor``
            element of ``tensor_list`` (``tensor_list[src_tensor]``) will be
            broadcast to all other tensors (on different GPUs) in the src process
            and all tensors in ``tensor_list`` of other non-src processes.
            You also need to make sure that ``len(tensor_list)`` is the same
            for all the distributed processes calling this function.

        src (int): Source rank.
        group (ProcessGroup, optional): The process group to work on. If None,
            the default process group will be used.
        async_op (bool, optional): Whether this op should be an async op
        src_tensor (int, optional): Source tensor rank within ``tensor_list``

    Returns:
        Async work handle, if async_op is set to True.
        None, if not async_op or if not part of the group

    """
    warnings.warn(
        "torch.distributed.broadcast_multigpu will be deprecated. If you must "
        "use it, please revisit our documentation later at "
        "https://pytorch.org/docs/master/distributed.html#multi-gpu-collective-functions"
    )

    if _rank_not_in_group(group):
        _warn_not_in_group("broadcast_multigpu")
        return

    opts = BroadcastOptions()
    opts.rootRank = src
    opts.rootTensor = src_tensor

    if group is None or group is GroupMember.WORLD:
        default_pg = _get_default_group()
        work = default_pg.broadcast(tensor_list, opts)
    else:
        group_src_rank = get_group_rank(group, src)
        opts.rootRank = group_src_rank
        work = group.broadcast(tensor_list, opts)
    if async_op:
        return work
    else:
        work.wait()


@_exception_logger
def broadcast(tensor, src, group=None, async_op=False):
    """
    Broadcasts the tensor to the whole group.

    ``tensor`` must have the same number of elements in all processes
    participating in the collective.

    Args:
        tensor (Tensor): Data to be sent if ``src`` is the rank of current
            process, and tensor to be used to save received data otherwise.
        src (int): Source rank.
        group (ProcessGroup, optional): The process group to work on. If None,
            the default process group will be used.
        async_op (bool, optional): Whether this op should be an async op

    Returns:
        Async work handle, if async_op is set to True.
        None, if not async_op or if not part of the group

    """
    _check_single_tensor(tensor, "tensor")
    if _rank_not_in_group(group):
        _warn_not_in_group("broadcast")
        return

    opts = BroadcastOptions()
    opts.rootRank = src
    opts.rootTensor = 0

    if group is None or group is GroupMember.WORLD:
        default_pg = _get_default_group()
        work = default_pg.broadcast([tensor], opts)
    else:
        group_src_rank = get_group_rank(group, src)
        opts.rootRank = group_src_rank
        work = group.broadcast([tensor], opts)
    if async_op:
        return work
    else:
        work.wait()

@_exception_logger
def all_reduce_multigpu(tensor_list, op=ReduceOp.SUM, group=None, async_op=False):
    r"""
    Reduces the tensor data across all machines in such a way that all get
    the final result. This function reduces a number of tensors on every node,
    while each tensor resides on different GPUs.
    Therefore, the input tensor in the tensor list needs to be GPU tensors.
    Also, each tensor in the tensor list needs to reside on a different GPU.

    After the call, all ``tensor`` in ``tensor_list`` is going to be bitwise
    identical in all processes.

    Complex tensors are supported.

    Only nccl and gloo backend is currently supported
    tensors should only be GPU tensors

    Args:
        tensor_list (List[Tensor]): List of input and output tensors of
            the collective. The function operates in-place and requires that
            each tensor to be a GPU tensor on different GPUs.
            You also need to make sure that ``len(tensor_list)`` is the same for
            all the distributed processes calling this function.
        op (optional): One of the values from
            ``torch.distributed.ReduceOp``
            enum.  Specifies an operation used for element-wise reductions.
        group (ProcessGroup, optional): The process group to work on. If
            ``None``, the default process group will be used.
        async_op (bool, optional): Whether this op should be an async op

    Returns:
        Async work handle, if async_op is set to True.
        None, if not async_op or if not part of the group

    """
    warnings.warn(
        "torch.distributed.all_reduce_multigpu will be deprecated. If you must "
        "use it, please revisit our documentation later at "
        "https://pytorch.org/docs/master/distributed.html#multi-gpu-collective-functions"
    )

    if _rank_not_in_group(group):
        return

    tensor_list = [
        t if not t.is_complex() else torch.view_as_real(t) for t in tensor_list
    ]

    opts = AllreduceOptions()
    opts.reduceOp = op
    if group is None:
        default_pg = _get_default_group()
        work = default_pg.allreduce(tensor_list, opts)
    else:
        work = group.allreduce(tensor_list, opts)

    if async_op:
        return work
    else:
        work.wait()

@_exception_logger
def all_reduce(tensor, op=ReduceOp.SUM, group=None, async_op=False):
    """
    Reduces the tensor data across all machines in such a way that all get
    the final result.

    After the call ``tensor`` is going to be bitwise identical in all processes.

    Complex tensors are supported.

    Args:
        tensor (Tensor): Input and output of the collective. The function
            operates in-place.
        op (optional): One of the values from
            ``torch.distributed.ReduceOp``
            enum.  Specifies an operation used for element-wise reductions.
        group (ProcessGroup, optional): The process group to work on. If None,
            the default process group will be used.
        async_op (bool, optional): Whether this op should be an async op

    Returns:
        Async work handle, if async_op is set to True.
        None, if not async_op or if not part of the group

    Examples:
        >>> # xdoctest: +SKIP("no rank")
        >>> # All tensors below are of torch.int64 type.
        >>> # We have 2 process groups, 2 ranks.
        >>> tensor = torch.arange(2, dtype=torch.int64) + 1 + 2 * rank
        >>> tensor
        tensor([1, 2]) # Rank 0
        tensor([3, 4]) # Rank 1
        >>> dist.all_reduce(tensor, op=ReduceOp.SUM)
        >>> tensor
        tensor([4, 6]) # Rank 0
        tensor([4, 6]) # Rank 1

        >>> # All tensors below are of torch.cfloat type.
        >>> # We have 2 process groups, 2 ranks.
        >>> tensor = torch.tensor([1+1j, 2+2j], dtype=torch.cfloat) + 2 * rank * (1+1j)
        >>> tensor
        tensor([1.+1.j, 2.+2.j]) # Rank 0
        tensor([3.+3.j, 4.+4.j]) # Rank 1
        >>> dist.all_reduce(tensor, op=ReduceOp.SUM)
        >>> tensor
        tensor([4.+4.j, 6.+6.j]) # Rank 0
        tensor([4.+4.j, 6.+6.j]) # Rank 1

    """
    _check_single_tensor(tensor, "tensor")
    if _rank_not_in_group(group):
        _warn_not_in_group("all_reduce")
        return

    if tensor.is_complex():
        if not supports_complex(op):
            raise RuntimeError(f"all_reduce does not support {op} on complex tensors")
        tensor = torch.view_as_real(tensor)

    opts = AllreduceOptions()
    opts.reduceOp = op
    if group is None:
        group = _get_default_group()

    if group in _world.pg_coalesce_state.keys():
        # We are in coalescing context, do not issue single operation, just append a collective representation
        coll = _CollOp(all_reduce, tensor, None, op, None)
        _world.pg_coalesce_state[group].append(coll)
        if async_op:
            return _IllegalWork()
        else:
            return None

    work = group.allreduce([tensor], opts)

    if async_op:
        return work
    else:
        work.wait()

@_exception_logger
def all_reduce_coalesced(tensors, op=ReduceOp.SUM, group=None, async_op=False):
    """
    WARNING: at this time individual shape checking is not implemented across nodes.
    For example, if the rank 0 node passes [torch.rand(4), torch.rand(2)] and the
    rank 1 node passes [torch.rand(2), torch.rand(2), torch.rand(2)], the allreduce
    operation will proceed without complaint and return erroneous outputs. This lack
    of shape checking results in significant performance improvements but users of this
    function should take extra care to ensure that each node passes in tensors whose
    shapes match across nodes.

    Reduces each tensor in tensors (residing on the same device) across all machines
    in such a way that all get the final result.

    After the call each tensor in tensors is going to bitwise identical
    in all processes.

    Complex tensors are supported.

    Args:
        tensors (List[Tensor]): Input and output of the collective. The function
            operates in-place.
        op (Optional[ReduceOp]): One of the values from
            ``torch.distributed.ReduceOp`` enum. Specifies an operation used for
            element-wise reductions.
        group (ProcessGroup, optional): The process group to work on. If None,
            the default process group will be used.
        async_op (Optional[bool]): Whether this op should be an async op.

    Returns:
        Async work handle, if async_op is set to True.
        None, if not async_op or if not part of the group.

    """
    warnings.warn(
        "torch.distributed.all_reduce_coalesced will be deprecated. If you must "
        "use it, please revisit our documentation later at "
        "https://pytorch.org/docs/master/distributed.html#collective-functions"
    )
    _check_tensor_list(tensors, "tensor")
    _ensure_all_tensors_same_dtype(tensors)
    if _rank_not_in_group(group):
        _warn_not_in_group("all_reduce_coalesced")
        return

    if any(t.is_complex() for t in tensors) and not supports_complex(op):
        raise RuntimeError(f"all_reduce does not support {op} on complex tensors")

    tensors = [t if not t.is_complex() else torch.view_as_real(t) for t in tensors]

    opts = AllreduceCoalescedOptions()
    opts.reduceOp = op
    if group is None:
        default_pg = _get_default_group()
        work = default_pg.allreduce_coalesced(tensors, opts)
    else:
        work = group.allreduce_coalesced(tensors, opts)

    if async_op:
        return work.get_future()
    else:
        work.wait()

@_exception_logger
def reduce_multigpu(
    tensor_list, dst, op=ReduceOp.SUM, group=None, async_op=False, dst_tensor=0
):
    """
    Reduces the tensor data on multiple GPUs across all machines. Each tensor
    in ``tensor_list`` should reside on a separate GPU

    Only the GPU of ``tensor_list[dst_tensor]`` on the process with rank ``dst``
    is going to receive the final result.

    Only nccl backend is currently supported
    tensors should only be GPU tensors

    Args:
        tensor_list (List[Tensor]): Input and output GPU tensors of the
            collective. The function operates in-place.
            You also need to make sure that ``len(tensor_list)`` is the same for
            all the distributed processes calling this function.
        dst (int): Destination rank
        op (optional): One of the values from
            ``torch.distributed.ReduceOp``
            enum.  Specifies an operation used for element-wise reductions.
        group (ProcessGroup, optional): The process group to work on. If None,
            the default process group will be used.
        async_op (bool, optional): Whether this op should be an async op
        dst_tensor (int, optional): Destination tensor rank within
                                    ``tensor_list``

    Returns:
        Async work handle, if async_op is set to True.
        None, otherwise

    """
    warnings.warn(
        "torch.distributed.reduce_multigpu will be deprecated. If you must "
        "use it, please revisit our documentation later at "
        "https://pytorch.org/docs/master/distributed.html#multi-gpu-collective-functions"
    )

    if _rank_not_in_group(group):
        _warn_not_in_group("reduce_multigpu")
        return

    opts = ReduceOptions()
    opts.reduceOp = op
    opts.rootRank = dst
    opts.rootTensor = dst_tensor

    if group is None or group is GroupMember.WORLD:
        default_pg = _get_default_group()
        work = default_pg.reduce(tensor_list, opts)
    else:
        group_dst_rank = get_group_rank(group, dst)
        opts.rootRank = group_dst_rank
        work = group.reduce(tensor_list, opts)

    if async_op:
        return work
    else:
        work.wait()

@_exception_logger
def reduce(tensor, dst, op=ReduceOp.SUM, group=None, async_op=False):
    """
    Reduces the tensor data across all machines.

    Only the process with rank ``dst`` is going to receive the final result.

    Args:
        tensor (Tensor): Input and output of the collective. The function
            operates in-place.
        dst (int): Destination rank
        op (optional): One of the values from
            ``torch.distributed.ReduceOp``
            enum.  Specifies an operation used for element-wise reductions.
        group (ProcessGroup, optional): The process group to work on. If None,
            the default process group will be used.
        async_op (bool, optional): Whether this op should be an async op

    Returns:
        Async work handle, if async_op is set to True.
        None, if not async_op or if not part of the group

    """
    _check_single_tensor(tensor, "tensor")
    if _rank_not_in_group(group):
        _warn_not_in_group("reduce")
        return

    opts = ReduceOptions()
    opts.reduceOp = op
    opts.rootRank = dst

    if group is None or group is GroupMember.WORLD:
        default_pg = _get_default_group()
        work = default_pg.reduce([tensor], opts)
    else:
        group_dst_rank = get_group_rank(group, dst)
        opts.rootRank = group_dst_rank
        work = group.reduce([tensor], opts)

    if async_op:
        return work
    else:
        work.wait()

@_exception_logger
def all_gather_multigpu(
    output_tensor_lists, input_tensor_list, group=None, async_op=False
):
    """
    Gathers tensors from the whole group in a list.
    Each tensor in ``tensor_list`` should reside on a separate GPU

    Only nccl backend is currently supported
    tensors should only be GPU tensors

    Complex tensors are supported.

    Args:
        output_tensor_lists (List[List[Tensor]]): Output lists. It should
            contain correctly-sized tensors on each GPU to be used for output
            of the collective, e.g. ``output_tensor_lists[i]`` contains the
            all_gather result that resides on the GPU of
            ``input_tensor_list[i]``.

            Note that each element of ``output_tensor_lists`` has the size of
            ``world_size * len(input_tensor_list)``, since the function all
            gathers the result from every single GPU in the group. To interpret
            each element of ``output_tensor_lists[i]``, note that
            ``input_tensor_list[j]`` of rank k will be appear in
            ``output_tensor_lists[i][k * world_size + j]``

            Also note that ``len(output_tensor_lists)``, and the size of each
            element in ``output_tensor_lists`` (each element is a list,
            therefore ``len(output_tensor_lists[i])``) need to be the same
            for all the distributed processes calling this function.

        input_tensor_list (List[Tensor]): List of tensors(on different GPUs) to
            be broadcast from current process.
            Note that ``len(input_tensor_list)`` needs to be the same for
            all the distributed processes calling this function.

        group (ProcessGroup, optional): The process group to work on. If None,
            the default process group will be used.
        async_op (bool, optional): Whether this op should be an async op

    Returns:
        Async work handle, if async_op is set to True.
        None, if not async_op or if not part of the group

    """
    warnings.warn(
        "torch.distributed.all_gather_multigpu will be deprecated. If you must "
        "use it, please revisit our documentation later at "
        "https://pytorch.org/docs/master/distributed.html#multi-gpu-collective-functions"
    )

    if _rank_not_in_group(group):
        _warn_not_in_group("all_gather_multigpu")
        return

    output_tensor_lists = [
        [t if not t.is_complex() else torch.view_as_real(t) for t in l]
        for l in output_tensor_lists
    ]
    input_tensor_list = [
        t if not t.is_complex() else torch.view_as_real(t) for t in input_tensor_list
    ]

    if group is None:
        default_pg = _get_default_group()
        work = default_pg.allgather(output_tensor_lists, input_tensor_list)
    else:
        work = group.allgather(output_tensor_lists, input_tensor_list)

    if async_op:
        return work
    else:
        work.wait()


def _object_to_tensor(obj, device):
    f = io.BytesIO()
    _pickler(f).dump(obj)
    byte_storage = torch.ByteStorage._from_buffer(f.getvalue())  # type: ignore[attr-defined]
    # Do not replace `torch.ByteTensor` or `torch.LongTensor` with torch.tensor and specifying dtype.
    # Otherwise, it will casue 100X slowdown.
    # See: https://github.com/pytorch/pytorch/issues/65696
    byte_tensor = torch.ByteTensor(byte_storage).to(device)
    local_size = torch.LongTensor([byte_tensor.numel()]).to(device)
    return byte_tensor, local_size


def _tensor_to_object(tensor, tensor_size):
    tensor = tensor.cpu()
    buf = tensor.numpy().tobytes()[:tensor_size]
    return _unpickler(io.BytesIO(buf)).load()


@_exception_logger
def all_gather_object(object_list, obj, group=None):
    """
    Gathers picklable objects from the whole group into a list. Similar to
    :func:`all_gather`, but Python objects can be passed in. Note that the object
    must be picklable in order to be gathered.

    Args:
        object_list (list[Any]): Output list. It should be correctly sized as the
            size of the group for this collective and will contain the output.
        obj (Any): Pickable Python object to be broadcast from current process.
        group (ProcessGroup, optional): The process group to work on. If None,
            the default process group will be used. Default is ``None``.

    Returns:
        None. If the calling rank is part of this group, the output of the
        collective will be populated into the input ``object_list``. If the
        calling rank is not part of the group, the passed in ``object_list`` will
        be unmodified.

    .. note:: Note that this API differs slightly from the :func:`all_gather`
        collective since it does not provide an ``async_op`` handle and thus
        will be a blocking call.

    .. note:: For NCCL-based processed groups, internal tensor representations
        of objects must be moved to the GPU device before communication takes
        place. In this case, the device used is given by
        ``torch.cuda.current_device()`` and it is the user's responsiblity to
        ensure that this is set so that each rank has an individual GPU, via
        ``torch.cuda.set_device()``.

    .. warning::
        :func:`all_gather_object` uses ``pickle`` module implicitly, which is
        known to be insecure. It is possible to construct malicious pickle data
        which will execute arbitrary code during unpickling. Only call this
        function with data you trust.

    .. warning::
        Calling :func:`all_gather_object` with GPU tensors is not well supported
        and inefficient as it incurs GPU -> CPU transfer since tensors would be
        pickled. Please consider using :func:`all_gather` instead.

    Example::
        >>> # xdoctest: +SKIP("need process group init")
        >>> # Note: Process group initialization omitted on each rank.
        >>> import torch.distributed as dist
        >>> # Assumes world_size of 3.
        >>> gather_objects = ["foo", 12, {1: 2}] # any picklable object
        >>> output = [None for _ in gather_objects]
        >>> dist.all_gather_object(output, gather_objects[dist.get_rank()])
        >>> output
        ['foo', 12, {1: 2}]
    """
    if _rank_not_in_group(group):
        _warn_not_in_group("all_gather_object")
        return

    current_device = _get_pg_default_device(group)
    input_tensor, local_size = _object_to_tensor(obj, current_device)

    # Gather all local sizes. This is so that we can find the max size, and index
    # until the correct size when deserializing the tensors.
    group_size = get_world_size(group=group)
    object_sizes_tensor = torch.zeros(
        group_size, dtype=torch.long, device=current_device
    )
    object_size_list = [
        object_sizes_tensor[i].unsqueeze(dim=0) for i in range(group_size)
    ]
    # Allgather tensor sizes
    all_gather(object_size_list, local_size, group=group)
    max_object_size = int(max(object_size_list).item())  # type: ignore[type-var]
    # Resize tensor to max size across all ranks.
    input_tensor.resize_(max_object_size)
    coalesced_output_tensor = torch.empty(
        max_object_size * group_size, dtype=torch.uint8, device=current_device
    )
    # Output tensors are nonoverlapping views of coalesced_output_tensor
    output_tensors = [
        coalesced_output_tensor[max_object_size * i : max_object_size * (i + 1)]
        for i in range(group_size)
    ]
    all_gather(output_tensors, input_tensor, group=group)
    # Deserialize outputs back to object.
    for i, tensor in enumerate(output_tensors):
        tensor = tensor.type(torch.uint8)
        if tensor.device != torch.device("cpu"):
            tensor = tensor.cpu()
        tensor_size = object_size_list[i]
        object_list[i] = _tensor_to_object(tensor, tensor_size)


@_exception_logger
def gather_object(obj, object_gather_list=None, dst=0, group=None):
    """
    Gathers picklable objects from the whole group in a single process.
    Similar to :func:`gather`, but Python objects can be passed in. Note that the
    object must be picklable in order to be gathered.

    Args:
        obj (Any): Input object. Must be picklable.
        object_gather_list (list[Any]): Output list. On the ``dst`` rank, it
            should be correctly sized as the size of the group for this
            collective and will contain the output. Must be ``None`` on non-dst
            ranks. (default is ``None``)
        dst (int, optional): Destination rank. (default is 0)
        group: (ProcessGroup, optional): The process group to work on. If None,
            the default process group will be used. Default is ``None``.

    Returns:
        None. On the ``dst`` rank, ``object_gather_list`` will contain the
        output of the collective.

    .. note:: Note that this API differs slightly from the gather collective
        since it does not provide an async_op handle and thus will be a blocking
        call.

    .. note:: For NCCL-based processed groups, internal tensor representations
        of objects must be moved to the GPU device before communication takes
        place. In this case, the device used is given by
        ``torch.cuda.current_device()`` and it is the user's responsiblity to
        ensure that this is set so that each rank has an individual GPU, via
        ``torch.cuda.set_device()``.

    .. warning::
        :func:`gather_object` uses ``pickle`` module implicitly, which is
        known to be insecure. It is possible to construct malicious pickle data
        which will execute arbitrary code during unpickling. Only call this
        function with data you trust.

    .. warning::
        Calling :func:`gather_object` with GPU tensors is not well supported
        and inefficient as it incurs GPU -> CPU transfer since tensors would be
        pickled. Please consider using :func:`gather` instead.

    Example::
        >>> # xdoctest: +SKIP("need process group init")
        >>> # Note: Process group initialization omitted on each rank.
        >>> import torch.distributed as dist
        >>> # Assumes world_size of 3.
        >>> gather_objects = ["foo", 12, {1: 2}] # any picklable object
        >>> output = [None for _ in gather_objects]
        >>> dist.gather_object(
        ...     gather_objects[dist.get_rank()],
        ...     output if dist.get_rank() == 0 else None,
        ...     dst=0
        ... )
        >>> # On rank 0
        >>> output
        ['foo', 12, {1: 2}]
    """
    if _rank_not_in_group(group):
        _warn_not_in_group("gather_object")
        return

    # Ensure object_gather_list is specified appropriately.
    my_rank = get_rank()
    _validate_output_list_for_rank(my_rank, dst, object_gather_list)
    current_device = _get_pg_default_device(group)
    input_tensor, local_size = _object_to_tensor(obj, current_device)

    # Gather all local sizes. This is so that we can find the max size, and index
    # until the correct size when deserializing the tensors.
    group_size = get_world_size(group=group)
    object_sizes_tensor = torch.zeros(
        group_size, dtype=torch.long, device=current_device
    )
    object_size_list = [
        object_sizes_tensor[i].unsqueeze(dim=0) for i in range(group_size)
    ]
    # Allgather tensor sizes. An all-gather is needed here despite this being a
    # gather, since each rank needs to broadcast a tensor of the same (maximal)
    # size.
    all_gather(object_size_list, local_size, group=group)
    max_object_size = int(max(object_size_list).item())  # type: ignore[type-var]
    # Resize tensor to max size across all ranks.
    input_tensor.resize_(max_object_size)
    # Avoid populating output tensors if the result won't be gathered on this rank.
    if my_rank == dst:
        coalesced_output_tensor = torch.empty(
            max_object_size * group_size, dtype=torch.uint8, device=current_device
        )
        # Output tensors are nonoverlapping views of coalesced_output_tensor
        output_tensors = [
            coalesced_output_tensor[max_object_size * i : max_object_size * (i + 1)]
            for i in range(group_size)
        ]
    # All ranks call gather with equal-sized tensors.
    gather(
        input_tensor,
        gather_list=output_tensors if my_rank == dst else None,
        dst=dst,
        group=group,
    )
    if my_rank != dst:
        return
    for i, tensor in enumerate(output_tensors):
        tensor = tensor.type(torch.uint8)
        tensor_size = object_size_list[i]
        object_gather_list[i] = _tensor_to_object(tensor, tensor_size)


@_exception_logger
def broadcast_object_list(object_list, src=0, group=None, device=None):
    """
    Broadcasts picklable objects in ``object_list`` to the whole group. Similar
    to :func:`broadcast`, but Python objects can be passed in.
    Note that all objects in ``object_list`` must be picklable in order to be
    broadcasted.

    Args:
        object_list (List[Any]): List of input objects to broadcast.
            Each object must be picklable. Only objects on the ``src`` rank will
            be broadcast, but each rank must provide lists of equal sizes.
        src (int): Source rank from which to broadcast ``object_list``.
        group: (ProcessGroup, optional): The process group to work on. If None,
            the default process group will be used. Default is ``None``.
        device (``torch.device``, optional): If not None, the objects are
            serialized and converted to tensors which are moved to the
            ``device`` before broadcasting. Default is ``None``.

    Returns:
        ``None``. If rank is part of the group, ``object_list`` will contain the
        broadcasted objects from ``src`` rank.

    .. note:: For NCCL-based process groups, internal tensor representations
        of objects must be moved to the GPU device before communication takes
        place. In this case, the device used is given by
        ``torch.cuda.current_device()`` and it is the user's responsibility to
        ensure that this is set so that each rank has an individual GPU, via
        ``torch.cuda.set_device()``.

    .. note:: Note that this API differs slightly from the :func:`all_gather`
        collective since it does not provide an ``async_op`` handle and thus
        will be a blocking call.

    .. warning::
        :func:`broadcast_object_list` uses ``pickle`` module implicitly, which
        is known to be insecure. It is possible to construct malicious pickle
        data which will execute arbitrary code during unpickling. Only call this
        function with data you trust.

    .. warning::
        Calling :func:`broadcast_object_list` with GPU tensors is not well supported
        and inefficient as it incurs GPU -> CPU transfer since tensors would be
        pickled. Please consider using :func:`broadcast` instead.

    Example::
        >>> # xdoctest: +SKIP("need process group init")
        >>> # Note: Process group initialization omitted on each rank.
        >>> import torch.distributed as dist
        >>> if dist.get_rank() == 0:
        >>>     # Assumes world_size of 3.
        >>>     objects = ["foo", 12, {1: 2}] # any picklable object
        >>> else:
        >>>     objects = [None, None, None]
        >>> # Assumes backend is not NCCL
        >>> device = torch.device("cpu")
        >>> dist.broadcast_object_list(objects, src=0, device=device)
        >>> objects
        ['foo', 12, {1: 2}]
    """
    if _rank_not_in_group(group):
        _warn_not_in_group("broadcast_object_list")
        return

    # Current device selection.
    # To preserve backwards compatibility, ``device`` is default to ``None``
    # in which case we run current logic of device selection, i.e.
    # ``current_device`` is CUDA if backend is NCCL otherwise CPU device. In the
    # case it is not ``None`` we move the size and object tensors to be
    # broadcasted to this device.
    current_device = device or _get_pg_default_device(group)
    my_rank = get_rank()
    # Serialize object_list elements to tensors on src rank.
    if my_rank == src:
        tensor_list, size_list = zip(*[_object_to_tensor(obj, current_device) for obj in object_list])
        object_sizes_tensor = torch.cat(size_list)
    else:
        object_sizes_tensor = torch.empty(len(object_list), dtype=torch.long, device=current_device)

    # Broadcast object sizes
    broadcast(object_sizes_tensor, src=src, group=group)

    # Concatenate and broadcast serialized object tensors
    if my_rank == src:
        object_tensor = torch.cat(tensor_list)
    else:
        object_tensor = torch.empty(  # type: ignore[call-overload]
            torch.sum(object_sizes_tensor).item(),  # type: ignore[arg-type]
            dtype=torch.uint8,
            device=current_device
        )

    broadcast(object_tensor, src=src, group=group)
    # Deserialize objects using their stored sizes.
    offset = 0
    if my_rank != src:
        for i, obj_size in enumerate(object_sizes_tensor):
            obj_view = object_tensor[offset : offset + obj_size]
            obj_view = obj_view.type(torch.uint8)
            if obj_view.device != torch.device("cpu"):
                obj_view = obj_view.cpu()
            offset += obj_size
            object_list[i] = _tensor_to_object(obj_view, obj_size)


@_exception_logger
def scatter_object_list(
    scatter_object_output_list, scatter_object_input_list, src=0, group=None
):
    """
    Scatters picklable objects in ``scatter_object_input_list`` to the whole
    group. Similar to :func:`scatter`, but Python objects can be passed in. On
    each rank, the scattered object will be stored as the first element of
    ``scatter_object_output_list``. Note that all objects in
    ``scatter_object_input_list`` must be picklable in order to be scattered.

    Args:
        scatter_object_output_list (List[Any]): Non-empty list whose first
            element will store the object scattered to this rank.
        scatter_object_input_list (List[Any]): List of input objects to scatter.
            Each object must be picklable. Only objects on the ``src`` rank will
            be scattered, and the argument can be ``None`` for non-src ranks.
        src (int): Source rank from which to scatter
            ``scatter_object_input_list``.
        group: (ProcessGroup, optional): The process group to work on. If None,
            the default process group will be used. Default is ``None``.

    Returns:
        ``None``. If rank is part of the group, ``scatter_object_output_list``
        will have its first element set to the scattered object for this rank.

    .. note:: Note that this API differs slightly from the scatter collective
        since it does not provide an ``async_op`` handle and thus will be a
        blocking call.

    .. warning::
        :func:`scatter_object_list` uses ``pickle`` module implicitly, which
        is known to be insecure. It is possible to construct malicious pickle
        data which will execute arbitrary code during unpickling. Only call this
        function with data you trust.

    .. warning::
        Calling :func:`scatter_object_list` with GPU tensors is not well supported
        and inefficient as it incurs GPU -> CPU transfer since tensors would be
        pickled. Please consider using :func:`scatter` instead.

    Example::
        >>> # xdoctest: +SKIP("need process group init")
        >>> # Note: Process group initialization omitted on each rank.
        >>> import torch.distributed as dist
        >>> if dist.get_rank() == 0:
        >>>     # Assumes world_size of 3.
        >>>     objects = ["foo", 12, {1: 2}] # any picklable object
        >>> else:
        >>>     # Can be any list on non-src ranks, elements are not used.
        >>>     objects = [None, None, None]
        >>> output_list = [None]
        >>> dist.scatter_object_list(output_list, objects, src=0)
        >>> # Rank i gets objects[i]. For example, on rank 2:
        >>> output_list
        [{1: 2}]
    """
    if _rank_not_in_group(group):
        _warn_not_in_group("scatter_object_list")
        return

    if (
        not isinstance(scatter_object_output_list, list)
        or len(scatter_object_output_list) < 1
    ):
        raise RuntimeError(
            "Expected argument scatter_object_output_list to be a list of size at least 1."
        )

    my_rank = get_rank()
    pg_device = _get_pg_default_device(group)
    if my_rank == src:
        tensor_list, tensor_sizes = zip(
            *[_object_to_tensor(obj, pg_device) for obj in scatter_object_input_list]
        )
        tensor_list, tensor_sizes = list(tensor_list), list(tensor_sizes)

    # Src rank broadcasts the maximum tensor size. This is because all ranks are
    # expected to call into scatter() with equal-sized tensors.
    if my_rank == src:
        max_tensor_size = max(tensor_sizes)
        for tensor in tensor_list:
            tensor.resize_(max_tensor_size)
    else:
        max_tensor_size = torch.tensor([0], dtype=torch.long, device=pg_device)
    broadcast(max_tensor_size, src=src, group=group)

    # Scatter actual serialized objects
    output_tensor = torch.empty(max_tensor_size.item(), dtype=torch.uint8, device=pg_device)
    scatter(
        output_tensor,
        scatter_list=None if my_rank != src else tensor_list,
        src=src,
        group=group,
    )

    # Scatter per-object sizes to trim tensors when deserializing back to object
    obj_tensor_size = torch.tensor([0], dtype=torch.long, device=pg_device)
    scatter(
        obj_tensor_size,
        scatter_list=None if my_rank != src else tensor_sizes,
        src=src,
        group=group,
    )

    # Deserialize back to object
    scatter_object_output_list[0] = _tensor_to_object(output_tensor, obj_tensor_size)


@_exception_logger
def all_gather(tensor_list, tensor, group=None, async_op=False):
    """
    Gathers tensors from the whole group in a list.

    Complex tensors are supported.

    Args:
        tensor_list (list[Tensor]): Output list. It should contain
            correctly-sized tensors to be used for output of the collective.
        tensor (Tensor): Tensor to be broadcast from current process.
        group (ProcessGroup, optional): The process group to work on. If None,
            the default process group will be used.
        async_op (bool, optional): Whether this op should be an async op

    Returns:
        Async work handle, if async_op is set to True.
        None, if not async_op or if not part of the group

    Examples:
        >>> # xdoctest: +SKIP("need process group init")
        >>> # All tensors below are of torch.int64 dtype.
        >>> # We have 2 process groups, 2 ranks.
        >>> tensor_list = [torch.zeros(2, dtype=torch.int64) for _ in range(2)]
        >>> tensor_list
        [tensor([0, 0]), tensor([0, 0])] # Rank 0 and 1
        >>> tensor = torch.arange(2, dtype=torch.int64) + 1 + 2 * rank
        >>> tensor
        tensor([1, 2]) # Rank 0
        tensor([3, 4]) # Rank 1
        >>> dist.all_gather(tensor_list, tensor)
        >>> tensor_list
        [tensor([1, 2]), tensor([3, 4])] # Rank 0
        [tensor([1, 2]), tensor([3, 4])] # Rank 1

        >>> # All tensors below are of torch.cfloat dtype.
        >>> # We have 2 process groups, 2 ranks.
        >>> tensor_list = [torch.zeros(2, dtype=torch.cfloat) for _ in range(2)]
        >>> tensor_list
        [tensor([0.+0.j, 0.+0.j]), tensor([0.+0.j, 0.+0.j])] # Rank 0 and 1
        >>> tensor = torch.tensor([1+1j, 2+2j], dtype=torch.cfloat) + 2 * rank * (1+1j)
        >>> tensor
        tensor([1.+1.j, 2.+2.j]) # Rank 0
        tensor([3.+3.j, 4.+4.j]) # Rank 1
        >>> dist.all_gather(tensor_list, tensor)
        >>> tensor_list
        [tensor([1.+1.j, 2.+2.j]), tensor([3.+3.j, 4.+4.j])] # Rank 0
        [tensor([1.+1.j, 2.+2.j]), tensor([3.+3.j, 4.+4.j])] # Rank 1

    """
    _check_tensor_list(tensor_list, "tensor_list")
    _check_single_tensor(tensor, "tensor")
    _ensure_all_tensors_same_dtype(tensor_list, tensor)
    if _rank_not_in_group(group):
        _warn_not_in_group("all_gather")
        return

    tensor_list = [
        t if not t.is_complex() else torch.view_as_real(t) for t in tensor_list
    ]
    tensor = tensor if not tensor.is_complex() else torch.view_as_real(tensor)

    if group is None:
        default_pg = _get_default_group()
        work = default_pg.allgather([tensor_list], [tensor])
    else:
        work = group.allgather([tensor_list], [tensor])

    if async_op:
        return work
    else:
        work.wait()


@_exception_logger
def all_gather_into_tensor(output_tensor, input_tensor, group=None, async_op=False):
    """
    Gather tensors from all ranks and put them in a single output tensor.

    Args:
        output_tensor (Tensor): Output tensor to accommodate tensor elements
            from all ranks. It must be correctly sized to have one of the
            following forms:
            (i) a concatenation of all the input tensors along the primary
            dimension; for definition of "concatenation", see ``torch.cat()``;
            (ii) a stack of all the input tensors along the primary dimension;
            for definition of "stack", see ``torch.stack()``.
            Examples below may better explain the supported output forms.
        input_tensor (Tensor): Tensor to be gathered from current rank.
            Different from the ``all_gather`` API, the input tensors in this
            API must have the same size across all ranks.
        group (ProcessGroup, optional): The process group to work on. If None,
            the default process group will be used.
        async_op (bool, optional): Whether this op should be an async op

    Returns:
        Async work handle, if async_op is set to True.
        None, if not async_op or if not part of the group

    Examples:
        >>> # xdoctest: +SKIP("need process group init")
        >>> # All tensors below are of torch.int64 dtype and on CUDA devices.
        >>> # We have two ranks.
        >>> device = torch.device(f'cuda:{rank}')
        >>> tensor_in = torch.arange(2, dtype=torch.int64, device=device) + 1 + 2 * rank
        >>> tensor_in
        tensor([1, 2], device='cuda:0') # Rank 0
        tensor([3, 4], device='cuda:1') # Rank 1
        >>> # Output in concatenation form
        >>> tensor_out = torch.zeros(world_size * 2, dtype=torch.int64, device=device)
        >>> dist.all_gather_into_tensor(tensor_out, tensor_in)
        >>> tensor_out
        tensor([1, 2, 3, 4], device='cuda:0') # Rank 0
        tensor([1, 2, 3, 4], device='cuda:1') # Rank 1
        >>> # Output in stack form
        >>> tensor_out2 = torch.zeros(world_size, 2, dtype=torch.int64, device=device)
        >>> dist.all_gather_into_tensor(tensor_out2, tensor_in)
        >>> tensor_out2
        tensor([[1, 2],
                [3, 4]], device='cuda:0') # Rank 0
        tensor([[1, 2],
                [3, 4]], device='cuda:1') # Rank 1

    .. warning::
        The Gloo backend does not support this API.

    """
    _check_single_tensor(input_tensor, "input_tensor")
    _check_single_tensor(output_tensor, "output_tensor")
    if _rank_not_in_group(group):
        _warn_not_in_group("all_gather_into_tensor")
        return

    output_tensor = (
        output_tensor
        if not output_tensor.is_complex()
        else torch.view_as_real(output_tensor)
    )
    input_tensor = (
        input_tensor
        if not input_tensor.is_complex()
        else torch.view_as_real(input_tensor)
    )

    group = group or _get_default_group()

    if group in _world.pg_coalesce_state.keys():
        # We are in coalescing context, do not issue single operation, just append a collective representation
        coll = _CollOp(all_gather_into_tensor, input_tensor, output_tensor)
        _world.pg_coalesce_state[group].append(coll)
        if async_op:
            return _IllegalWork()
        else:
            return None

    work = group._allgather_base(output_tensor, input_tensor)

    if async_op:
        return work
    else:
        work.wait()


@_exception_logger
def _all_gather_base(output_tensor, input_tensor, group=None, async_op=False):
    """
    Single tensor all gather. Gathers a single tensor from all ranks, and puts them in a single output tensor.

    Args:
        output_tensor (Tensor): Output tensor. It should contain
            correctly-sized tensors to be used for output of the collective.
        input_tensor (Tensor): Tensor to be broadcast from current process.
        group (ProcessGroup, optional): The process group to work on. If None,
            the default process group will be used.
        async_op (bool, optional): Whether this op should be an async op

    Returns:
        Async work handle, if async_op is set to True.
        None, if not async_op or if not part of the group

    .. warning::
        `_all_gather_base` is a private function. Users should use
        `all_gather_into_tensor` instead.

    """
    warnings.warn(
        "torch.distributed._all_gather_base is a private function and will be "
        "deprecated. Please use torch.distributed.all_gather_into_tensor "
        "instead."
    )
    return all_gather_into_tensor(output_tensor, input_tensor, group, async_op)


@_exception_logger
def all_gather_coalesced(
    output_tensor_lists, input_tensor_list, group=None, async_op=False
):
    """
    Gathers input tensors from the whole group in a list in a coalesced manner.

    Complex tensors are supported.

    Args:
        output_tensor_lists (list[list[Tensor]]): Output list. It should contain
            correctly-sized tensors to be used for output of the collective.
        input_tensor_list (list[Tensor]): Tensors to be broadcast from
            current process. At least one tensor has to be non empty.
        group (ProcessGroup, optional): The process group to work on. If None,
            the default process group will be used.
        async_op (bool, optional): Whether this op should be an async op.

    Returns:
        Async work handle, if async_op is set to True.
        None, if not async_op or if not part of the group

    Example:
        we have 2 process groups, 2 ranks.
        rank 0 passes:
            input_tensor_list = [[[1, 1], [1, 1]], [2], [3, 3]]
            output_tensor_lists =
               [[[[-1, -1], [-1, -1]], [-1], [-1, -1]],
                [[[-1, -1], [-1, -1]], [-1], [-1, -1]]]
        rank 1 passes:
            input_tensor_list = [[[3, 3], [3, 3]], [5], [1, 1]]
            output_tensor_lists =
               [[[[-1, -1], [-1, -1]], [-1], [-1, -1]],
                [[[-1, -1], [-1, -1]], [-1], [-1, -1]]]
        both rank 0 and 1 get:
            output_tensor_lists =
               [[[1, 1], [1, 1]], [2], [3, 3]],
                [[3, 3], [3, 3]], [5], [1, 1]]].

    WARNING: at this time individual shape checking is not implemented across nodes.
    For example, if the rank 0 node passes [torch.rand(4), torch.rand(2)] and the
    rank 1 node passes [torch.rand(2), torch.rand(2), torch.rand(2)], the
    all_gather_coalesced operation will proceed without complaint and return
    erroneous outputs. This lack of shape checking results in significant
    performance improvements but users of this function should take extra care
    to ensure that each node passes in tensors whose shapes match across nodes.
    """
    warnings.warn(
        "torch.distributed.all_gather_coalesced will be deprecated. If you must "
        "use it, please revisit our documentation later at "
        "https://pytorch.org/docs/master/distributed.html#collective-functions"
    )
    # We only check basic compatibility with C++ params here, C++ code will
    # do shape and type checking.
    if _rank_not_in_group(group):
        _warn_not_in_group("all_gather_coalesced")
        return
    _check_tensor_list(input_tensor_list, "input_tensor_list")
    _ensure_all_tensors_same_dtype(input_tensor_list)
    if not isinstance(output_tensor_lists, list):
        raise RuntimeError(
            "Invalid function argument: output_tensor_lists should be a list"
        )
    for output_tensor_list in output_tensor_lists:
        _check_tensor_list(output_tensor_list, "output_tensor_lists")
        _ensure_all_tensors_same_dtype(output_tensor_list)

    output_tensor_lists = [
        [t if not t.is_complex() else torch.view_as_real(t) for t in l]
        for l in output_tensor_lists
    ]
    input_tensor_list = [
        t if not t.is_complex() else torch.view_as_real(t) for t in input_tensor_list
    ]

    if group is None:
        default_pg = _get_default_group()
        work = default_pg.allgather_coalesced(output_tensor_lists, input_tensor_list)
    else:
        work = group.allgather_coalesced(output_tensor_lists, input_tensor_list)

    if async_op:
        return work.get_future()
    else:
        work.wait()


def _validate_output_list_for_rank(my_rank, dst, gather_list):
    if dst == my_rank:
        if not gather_list:
            raise ValueError(
                "Argument ``gather_list`` must be specified on destination rank."
            )
    elif gather_list:
        raise ValueError(
            "Argument ``gather_list`` must NOT be specified "
            "on non-destination ranks."
        )


@_exception_logger
def gather(tensor, gather_list=None, dst=0, group=None, async_op=False):
    """
    Gathers a list of tensors in a single process.

    Args:
        tensor (Tensor): Input tensor.
        gather_list (list[Tensor], optional): List of appropriately-sized
            tensors to use for gathered data (default is None, must be specified
            on the destination rank)
        dst (int, optional): Destination rank (default is 0)
        group (ProcessGroup, optional): The process group to work on. If None,
            the default process group will be used.
        async_op (bool, optional): Whether this op should be an async op

    Returns:
        Async work handle, if async_op is set to True.
        None, if not async_op or if not part of the group

    """
    _check_single_tensor(tensor, "tensor")

    # Parameter ``gather_list`` may be left unspecified on non-dst ranks.
    if gather_list:
        _check_tensor_list(gather_list, "gather_list")
    else:
        gather_list = []
    _ensure_all_tensors_same_dtype(tensor, gather_list)

    if _rank_not_in_group(group):
        _warn_not_in_group("gather")
        return

    my_rank = get_rank()
    _validate_output_list_for_rank(my_rank, dst, gather_list)
    output_tensors = [gather_list] if dst == my_rank else []
    input_tensors = [tensor]

    opts = GatherOptions()
    opts.rootRank = dst

    if group is None or group is GroupMember.WORLD:
        default_pg = _get_default_group()
        work = default_pg.gather(output_tensors, input_tensors, opts)
    else:
        group_dst_rank = get_group_rank(group, dst)
        opts.rootRank = group_dst_rank
        work = group.gather(output_tensors, input_tensors, opts)

    if async_op:
        return work
    else:
        work.wait()


@_exception_logger
def scatter(tensor, scatter_list=None, src=0, group=None, async_op=False):
    """
    Scatters a list of tensors to all processes in a group.

    Each process will receive exactly one tensor and store its data in the
    ``tensor`` argument.

    Complex tensors are supported.

    Args:
        tensor (Tensor): Output tensor.
        scatter_list (list[Tensor]): List of tensors to scatter (default is
            None, must be specified on the source rank)
        src (int): Source rank (default is 0)
        group (ProcessGroup, optional): The process group to work on. If None,
            the default process group will be used.
        async_op (bool, optional): Whether this op should be an async op

    Returns:
        Async work handle, if async_op is set to True.
        None, if not async_op or if not part of the group

    .. note:: Note that all Tensors in scatter_list must have the same size.

    Example::
        >>> # xdoctest: +SKIP("need process group init")
        >>> # Note: Process group initialization omitted on each rank.
        >>> import torch.distributed as dist
        >>> tensor_size = 2
        >>> t_ones = torch.ones(tensor_size)
        >>> t_fives = torch.ones(tensor_size) * 5
        >>> output_tensor = torch.zeros(tensor_size)
        >>> if dist.get_rank() == 0:
        >>>     # Assumes world_size of 2.
        >>>     # Only tensors, all of which must be the same size.
        >>>     scatter_list = [t_ones, t_fives]
        >>> else:
        >>>     scatter_list = None
        >>> dist.scatter(output_tensor, scatter_list, src=0)
        >>> # Rank i gets scatter_list[i]. For example, on rank 1:
        >>> output_tensor
        tensor([5., 5.])

    """
    _check_single_tensor(tensor, "tensor")

    # Parameter ``scatter_list`` may be left unspecified on non-src ranks.
    if scatter_list:
        _check_tensor_list(scatter_list, "scatter_list")
    else:
        scatter_list = []
    _ensure_all_tensors_same_dtype(tensor, scatter_list)

    if _rank_not_in_group(group):
        _warn_not_in_group("scatter")
        return
    scatter_list = [
        t if not t.is_complex() else torch.view_as_real(t) for t in scatter_list
    ]
    tensor = tensor if not tensor.is_complex() else torch.view_as_real(tensor)

    my_rank = get_rank()
    if src == my_rank:
        if not scatter_list:
            raise ValueError(
                "Argument ``scatter_list`` must be specified on source rank."
            )
        input_tensors = [scatter_list]
        output_tensors = [tensor]
    else:
        if scatter_list:
            raise ValueError(
                "Argument ``scatter_list`` must NOT be specified "
                "on non-source ranks."
            )
        input_tensors = []
        output_tensors = [tensor]

    opts = ScatterOptions()
    opts.rootRank = src

    if group is None or group is GroupMember.WORLD:
        default_pg = _get_default_group()
        work = default_pg.scatter(output_tensors, input_tensors, opts)
    else:
        group_src_rank = get_group_rank(group, src)
        opts.rootRank = group_src_rank
        work = group.scatter(output_tensors, input_tensors, opts)

    if async_op:
        return work
    else:
        work.wait()


@_exception_logger
def reduce_scatter_multigpu(
    output_tensor_list, input_tensor_lists, op=ReduceOp.SUM, group=None, async_op=False
):
    """
    Reduce and scatter a list of tensors to the whole group.  Only nccl backend
    is currently supported.

    Each tensor in ``output_tensor_list`` should reside on a separate GPU, as
    should each list of tensors in ``input_tensor_lists``.

    Args:
        output_tensor_list (List[Tensor]): Output tensors (on different GPUs)
            to receive the result of the operation.

            Note that ``len(output_tensor_list)`` needs to be the same for all
            the distributed processes calling this function.

        input_tensor_lists (List[List[Tensor]]): Input lists.  It should
            contain correctly-sized tensors on each GPU to be used for input of
            the collective, e.g. ``input_tensor_lists[i]`` contains the
            reduce_scatter input that resides on the GPU of
            ``output_tensor_list[i]``.

            Note that each element of ``input_tensor_lists`` has the size of
            ``world_size * len(output_tensor_list)``, since the function
            scatters the result from every single GPU in the group.  To
            interpret each element of ``input_tensor_lists[i]``, note that
            ``output_tensor_list[j]`` of rank k receives the reduce-scattered
            result from ``input_tensor_lists[i][k * world_size + j]``

            Also note that ``len(input_tensor_lists)``, and the size of each
            element in ``input_tensor_lists`` (each element is a list,
            therefore ``len(input_tensor_lists[i])``) need to be the same for
            all the distributed processes calling this function.

        group (ProcessGroup, optional): The process group to work on. If None,
            the default process group will be used.
        async_op (bool, optional): Whether this op should be an async op.

    Returns:
        Async work handle, if async_op is set to True.
        None, if not async_op or if not part of the group.

    """
    warnings.warn(
        "torch.distributed.reduce_scatter_multigpu will be deprecated. If you must "
        "use it, please revisit our documentation later at "
        "https://pytorch.org/docs/master/distributed.html#multi-gpu-collective-functions"
    )

    if _rank_not_in_group(group):
        _warn_not_in_group("reduce_scatter_multigpu")
        return

    opts = ReduceScatterOptions()
    opts.reduceOp = op

    if group is None:
        default_pg = _get_default_group()
        work = default_pg.reduce_scatter(output_tensor_list, input_tensor_lists, opts)
    else:
        work = group.reduce_scatter(output_tensor_list, input_tensor_lists, opts)

    if async_op:
        return work
    else:
        work.wait()


@_exception_logger
def reduce_scatter(output, input_list, op=ReduceOp.SUM, group=None, async_op=False):
    """
    Reduces, then scatters a list of tensors to all processes in a group.

    Args:
        output (Tensor): Output tensor.
        input_list (list[Tensor]): List of tensors to reduce and scatter.
        op (optional): One of the values from
            ``torch.distributed.ReduceOp``
            enum.  Specifies an operation used for element-wise reductions.
        group (ProcessGroup, optional): The process group to work on. If None,
            the default process group will be used.
        async_op (bool, optional): Whether this op should be an async op.

    Returns:
        Async work handle, if async_op is set to True.
        None, if not async_op or if not part of the group.

    """
    _check_single_tensor(output, "output")
    _check_tensor_list(input_list, "input_list")
    _ensure_all_tensors_same_dtype(output, input_list)
    if _rank_not_in_group(group):
        _warn_not_in_group("reduce_scatter")
        return

    opts = ReduceScatterOptions()
    opts.reduceOp = op

    if group is None:
        default_pg = _get_default_group()
        work = default_pg.reduce_scatter([output], [input_list], opts)
    else:
        work = group.reduce_scatter([output], [input_list], opts)

    if async_op:
        return work
    else:
        work.wait()


@_exception_logger
def reduce_scatter_tensor(output, input, op=ReduceOp.SUM, group=None, async_op=False):
    """
    Reduces, then scatters a tensor to all ranks in a group.

    Args:
        output (Tensor): Output tensor. It should have the same size across all
            ranks.
        input (Tensor): Input tensor to be reduced and scattered. Its size
            should be output tensor size times the world size. The input tensor
            can have one of the following shapes:
            (i) a concatenation of the output tensors along the primary
            dimension, or
            (ii) a stack of the output tensors along the primary dimension.
            For definition of "concatenation", see ``torch.cat()``.
            For definition of "stack", see ``torch.stack()``.
        group (ProcessGroup, optional): The process group to work on. If None,
            the default process group will be used.
        async_op (bool, optional): Whether this op should be an async op.

    Returns:
        Async work handle, if async_op is set to True.
        None, if not async_op or if not part of the group.

    Examples:
        >>> # xdoctest: +SKIP("need process group init")
        >>> # All tensors below are of torch.int64 dtype and on CUDA devices.
        >>> # We have two ranks.
        >>> device = torch.device(f'cuda:{rank}')
        >>> tensor_out = torch.zeros(2, dtype=torch.int64, device=device)
        >>> # Input in concatenation form
        >>> tensor_in = torch.arange(world_size * 2, dtype=torch.int64, device=device)
        >>> tensor_in
        tensor([0, 1, 2, 3], device='cuda:0') # Rank 0
        tensor([0, 1, 2, 3], device='cuda:1') # Rank 1
        >>> dist.reduce_scatter_tensor(tensor_out, tensor_in)
        >>> tensor_out
        tensor([0, 2], device='cuda:0') # Rank 0
        tensor([4, 6], device='cuda:1') # Rank 1
        >>> # Input in stack form
        >>> tensor_in = torch.reshape(tensor_in, (world_size, 2))
        >>> tensor_in
        tensor([[0, 1],
                [2, 3]], device='cuda:0') # Rank 0
        tensor([[0, 1],
                [2, 3]], device='cuda:1') # Rank 1
        >>> dist.reduce_scatter_tensor(tensor_out, tensor_in)
        >>> tensor_out
        tensor([0, 2], device='cuda:0') # Rank 0
        tensor([4, 6], device='cuda:1') # Rank 1

    .. warning::
        The Gloo backend does not support this API.

    """
    _check_single_tensor(output, "output")
    _check_single_tensor(input, "input")

    if _rank_not_in_group(group):
        _warn_not_in_group("reduce_scatter_tensor")
        return

    opts = ReduceScatterOptions()
    opts.reduceOp = op

    group = group or _get_default_group()

    # Check if we are in coalescing context
    # If we are, do not issue single operation, just append a collective representation
    if group in _world.pg_coalesce_state.keys():
        coll = _CollOp(reduce_scatter_tensor, input, output, op, None)
        _world.pg_coalesce_state[group].append(coll)
        if async_op:
            return _IllegalWork()
        else:
            return None

    work = group._reduce_scatter_base(output, input, opts)

    if async_op:
        return work
    else:
        work.wait()


def _reduce_scatter_base(output, input, op=ReduceOp.SUM, group=None, async_op=False):
    """
    Reduces, then scatters a flattened tensor to all processes in a group.

    Args:
        output (Tensor): Output tensor.
        input (Tensor): Input tensor that is of size output tensor size times world size
        group (ProcessGroup, optional): The process group to work on. If None,
            the default process group will be used.
        async_op (bool, optional): Whether this op should be an async op.

    Returns:
        Async work handle, if async_op is set to True.
        None, if not async_op or if not part of the group.

    .. warning::
        `_reduce_scatter_base` is a private function. Users should use
        `reduce_scatter_tensor` instead.

    """
    warnings.warn(
        "torch.distributed._reduce_scatter_base is a private function and will "
        "be deprecated. Please use torch.distributed.reduce_scatter_tensor "
        "instead."
    )
    return reduce_scatter_tensor(output, input, op, group, async_op)


@_exception_logger
def all_to_all_single(
    output,
    input,
    output_split_sizes=None,
    input_split_sizes=None,
    group=None,
    async_op=False,
):
    """
    Each process splits input tensor and then scatters the split list
    to all processes in a group. Then concatenate the received tensors from all
    the processes in the group and return single output tensor.

    Complex tensors are supported.

    Args:
        output (Tensor): Gathered concatenated output tensor.
        input (Tensor): Input tensor to scatter.
        output_split_sizes: (list[Int], optional): Output split sizes for dim 0
            if specified None or empty, dim 0 of ``output`` tensor must divide
            equally by ``world_size``.
        input_split_sizes: (list[Int], optional): Input split sizes for dim 0
            if specified None or empty, dim 0 of ``input`` tensor must divide
            equally by ``world_size``.
        group (ProcessGroup, optional): The process group to work on. If None,
            the default process group will be used.
        async_op (bool, optional): Whether this op should be an async op.

    Returns:
        Async work handle, if async_op is set to True.
        None, if not async_op or if not part of the group.

    .. warning::
        `all_to_all_single` is experimental and subject to change.

    Examples:
        >>> # xdoctest: +SKIP("Undefined rank")
        >>> input = torch.arange(4) + rank * 4
        >>> input
        tensor([0, 1, 2, 3])     # Rank 0
        tensor([4, 5, 6, 7])     # Rank 1
        tensor([8, 9, 10, 11])   # Rank 2
        tensor([12, 13, 14, 15]) # Rank 3
        >>> output = torch.empty([4], dtype=torch.int64)
        >>> dist.all_to_all_single(output, input)
        >>> output
        tensor([0, 4, 8, 12])    # Rank 0
        tensor([1, 5, 9, 13])    # Rank 1
        tensor([2, 6, 10, 14])   # Rank 2
        tensor([3, 7, 11, 15])   # Rank 3

        >>> # Essentially, it is similar to following operation:
        >>> scatter_list = list(input.chunk(world_size))
        >>> gather_list  = list(output.chunk(world_size))
        >>> for i in range(world_size):
        >>>     dist.scatter(gather_list[i], scatter_list if i == rank else [], src = i)

        >>> # Another example with uneven split
        >>> input
        tensor([0, 1, 2, 3, 4, 5])                                       # Rank 0
        tensor([10, 11, 12, 13, 14, 15, 16, 17, 18])                     # Rank 1
        tensor([20, 21, 22, 23, 24])                                     # Rank 2
        tensor([30, 31, 32, 33, 34, 35, 36])                             # Rank 3
        >>> input_splits
        [2, 2, 1, 1]                                                     # Rank 0
        [3, 2, 2, 2]                                                     # Rank 1
        [2, 1, 1, 1]                                                     # Rank 2
        [2, 2, 2, 1]                                                     # Rank 3
        >>> output_splits
        [2, 3, 2, 2]                                                     # Rank 0
        [2, 2, 1, 2]                                                     # Rank 1
        [1, 2, 1, 2]                                                     # Rank 2
        [1, 2, 1, 1]                                                     # Rank 3
        >>> output = ...
        >>> dist.all_to_all_single(output, input, output_splits, input_splits)
        >>> output
        tensor([ 0,  1, 10, 11, 12, 20, 21, 30, 31])                     # Rank 0
        tensor([ 2,  3, 13, 14, 22, 32, 33])                             # Rank 1
        tensor([ 4, 15, 16, 23, 34, 35])                                 # Rank 2
        tensor([ 5, 17, 18, 24, 36])                                     # Rank 3


        >>> # Another example with tensors of torch.cfloat type.
        >>> input = torch.tensor([1+1j, 2+2j, 3+3j, 4+4j], dtype=torch.cfloat) + 4 * rank * (1+1j)
        >>> input
        tensor([1+1j, 2+2j, 3+3j, 4+4j])                                # Rank 0
        tensor([5+5j, 6+6j, 7+7j, 8+8j])                                # Rank 1
        tensor([9+9j, 10+10j, 11+11j, 12+12j])                          # Rank 2
        tensor([13+13j, 14+14j, 15+15j, 16+16j])                        # Rank 3
        >>> output = torch.empty([4], dtype=torch.int64)
        >>> dist.all_to_all_single(output, input)
        >>> output
        tensor([1+1j, 5+5j, 9+9j, 13+13j])                              # Rank 0
        tensor([2+2j, 6+6j, 10+10j, 14+14j])                            # Rank 1
        tensor([3+3j, 7+7j, 11+11j, 15+15j])                            # Rank 2
        tensor([4+4j, 8+8j, 12+12j, 16+16j])                            # Rank 3
    """
    if _rank_not_in_group(group):
        _warn_not_in_group("all_to_all_single")
        return

    opts = AllToAllOptions()
    _check_single_tensor(output, "output")
    _check_single_tensor(input, "input")
    _ensure_all_tensors_same_dtype(output, input)

    if input.is_complex():
        input = torch.view_as_real(input)
    if output.is_complex():
        output = torch.view_as_real(output)

    output_split_sizes = [] if output_split_sizes is None else output_split_sizes
    input_split_sizes = [] if input_split_sizes is None else input_split_sizes

    if group is None:
        default_pg = _get_default_group()
        work = default_pg.alltoall_base(
            output, input, output_split_sizes, input_split_sizes, opts
        )
    else:
        work = group.alltoall_base(
            output, input, output_split_sizes, input_split_sizes, opts
        )

    if async_op:
        return work
    else:
        work.wait()


@_exception_logger
def all_to_all(output_tensor_list, input_tensor_list, group=None, async_op=False):
    """
    Each process scatters list of input tensors to all processes in a group and
    return gathered list of tensors in output list.

    Complex tensors are supported.

    Args:
        output_tensor_list (list[Tensor]): List of tensors to be gathered one
            per rank.
        input_tensor_list (list[Tensor]): List of tensors to scatter one per rank.
        group (ProcessGroup, optional): The process group to work on. If None,
            the default process group will be used.
        async_op (bool, optional): Whether this op should be an async op.

    Returns:
        Async work handle, if async_op is set to True.
        None, if not async_op or if not part of the group.

    .. warning::
        `all_to_all` is experimental and subject to change.

    Examples:
        >>> # xdoctest: +SKIP("Undefined rank")
        >>> input = torch.arange(4) + rank * 4
        >>> input = list(input.chunk(4))
        >>> input
        [tensor([0]), tensor([1]), tensor([2]), tensor([3])]     # Rank 0
        [tensor([4]), tensor([5]), tensor([6]), tensor([7])]     # Rank 1
        [tensor([8]), tensor([9]), tensor([10]), tensor([11])]   # Rank 2
        [tensor([12]), tensor([13]), tensor([14]), tensor([15])] # Rank 3
        >>> output = list(torch.empty([4], dtype=torch.int64).chunk(4))
        >>> dist.all_to_all(output, input)
        >>> output
        [tensor([0]), tensor([4]), tensor([8]), tensor([12])]    # Rank 0
        [tensor([1]), tensor([5]), tensor([9]), tensor([13])]    # Rank 1
        [tensor([2]), tensor([6]), tensor([10]), tensor([14])]   # Rank 2
        [tensor([3]), tensor([7]), tensor([11]), tensor([15])]   # Rank 3

        >>> # Essentially, it is similar to following operation:
        >>> scatter_list = input
        >>> gather_list  = output
        >>> for i in range(world_size):
        >>>     dist.scatter(gather_list[i], scatter_list if i == rank else [], src=i)

        >>> input
        tensor([0, 1, 2, 3, 4, 5])                                       # Rank 0
        tensor([10, 11, 12, 13, 14, 15, 16, 17, 18])                     # Rank 1
        tensor([20, 21, 22, 23, 24])                                     # Rank 2
        tensor([30, 31, 32, 33, 34, 35, 36])                             # Rank 3
        >>> input_splits
        [2, 2, 1, 1]                                                     # Rank 0
        [3, 2, 2, 2]                                                     # Rank 1
        [2, 1, 1, 1]                                                     # Rank 2
        [2, 2, 2, 1]                                                     # Rank 3
        >>> output_splits
        [2, 3, 2, 2]                                                     # Rank 0
        [2, 2, 1, 2]                                                     # Rank 1
        [1, 2, 1, 2]                                                     # Rank 2
        [1, 2, 1, 1]                                                     # Rank 3
        >>> input = list(input.split(input_splits))
        >>> input
        [tensor([0, 1]), tensor([2, 3]), tensor([4]), tensor([5])]                   # Rank 0
        [tensor([10, 11, 12]), tensor([13, 14]), tensor([15, 16]), tensor([17, 18])] # Rank 1
        [tensor([20, 21]), tensor([22]), tensor([23]), tensor([24])]                 # Rank 2
        [tensor([30, 31]), tensor([32, 33]), tensor([34, 35]), tensor([36])]         # Rank 3
        >>> output = ...
        >>> dist.all_to_all(output, input)
        >>> output
        [tensor([0, 1]), tensor([10, 11, 12]), tensor([20, 21]), tensor([30, 31])]   # Rank 0
        [tensor([2, 3]), tensor([13, 14]), tensor([22]), tensor([32, 33])]           # Rank 1
        [tensor([4]), tensor([15, 16]), tensor([23]), tensor([34, 35])]              # Rank 2
        [tensor([5]), tensor([17, 18]), tensor([24]), tensor([36])]                  # Rank 3

        >>> # Another example with tensors of torch.cfloat type.
        >>> input = torch.tensor([1+1j, 2+2j, 3+3j, 4+4j], dtype=torch.cfloat) + 4 * rank * (1+1j)
        >>> input = list(input.chunk(4))
        >>> input
        [tensor([1+1j]), tensor([2+2j]), tensor([3+3j]), tensor([4+4j])]            # Rank 0
        [tensor([5+5j]), tensor([6+6j]), tensor([7+7j]), tensor([8+8j])]            # Rank 1
        [tensor([9+9j]), tensor([10+10j]), tensor([11+11j]), tensor([12+12j])]      # Rank 2
        [tensor([13+13j]), tensor([14+14j]), tensor([15+15j]), tensor([16+16j])]    # Rank 3
        >>> output = list(torch.empty([4], dtype=torch.int64).chunk(4))
        >>> dist.all_to_all(output, input)
        >>> output
        [tensor([1+1j]), tensor([5+5j]), tensor([9+9j]), tensor([13+13j])]          # Rank 0
        [tensor([2+2j]), tensor([6+6j]), tensor([10+10j]), tensor([14+14j])]        # Rank 1
        [tensor([3+3j]), tensor([7+7j]), tensor([11+11j]), tensor([15+15j])]        # Rank 2
        [tensor([4+4j]), tensor([8+8j]), tensor([12+12j]), tensor([16+16j])]        # Rank 3

    """
    if _rank_not_in_group(group):
        _warn_not_in_group("all_to_all")
        return

    opts = AllToAllOptions()
    _check_tensor_list(output_tensor_list, "output_tensor_list")
    _check_tensor_list(input_tensor_list, "input_tensor_list")
    _ensure_all_tensors_same_dtype(output_tensor_list, input_tensor_list)

    input_tensor_list = [
        t if not t.is_complex() else torch.view_as_real(t) for t in input_tensor_list
    ]
    output_tensor_list = [
        t if not t.is_complex() else torch.view_as_real(t) for t in output_tensor_list
    ]

    if group is None:
        default_pg = _get_default_group()
        work = default_pg.alltoall(output_tensor_list, input_tensor_list, opts)
    else:
        work = group.alltoall(output_tensor_list, input_tensor_list, opts)

    if async_op:
        return work
    else:
        work.wait()

@_exception_logger
def barrier(group=GroupMember.WORLD, async_op=False, device_ids=None):

    """
    Synchronizes all processes.

    This collective blocks processes until the whole group enters this function,
    if async_op is False, or if async work handle is called on wait().

    Args:
        group (ProcessGroup, optional): The process group to work on. If None,
            the default process group will be used.
        async_op (bool, optional): Whether this op should be an async op
        device_ids ([int], optional): List of device/GPU ids.

    Returns:
        Async work handle, if async_op is set to True.
        None, if not async_op or if not part of the group
    """
    if _rank_not_in_group(group):
        _warn_not_in_group("barrier")
        return

    opts = BarrierOptions()
    opts.device = _get_pg_default_device(group)
    if device_ids is not None:
        if isinstance(device_ids, list):
            opts.device_ids = device_ids
        else:
            raise RuntimeError(
                "Invalid function argument: device_ids type should be List[int]"
            )

    if group is None:
        default_pg = _get_default_group()
        work = default_pg.barrier(opts=opts)
    else:
        work = group.barrier(opts=opts)

    if async_op:
        return work
    else:
        work.wait()


def monitored_barrier(group=GroupMember.WORLD, timeout=None, wait_all_ranks=False):
    """
    Synchronizes all processes similar to ``torch.distributed.barrier``, but takes
    a configurable timeout and is able to report ranks that did not pass this
    barrier within that timeout. Specifically, for non-zero ranks, will block
    until a send/recv is processed from rank 0. Rank 0 will block until all send
    /recv from other ranks are processed, and will report failures for ranks
    that failed to respond in time. Note that if one rank does not reach the
    monitored_barrier (for example due to a hang), all other ranks would fail
    in monitored_barrier.

    This collective will block all processes/ranks in the group, until the
    whole group exits the function successfully, making it useful for debugging
    and synchronizing. However, it can have a performance impact and should only
    be used for debugging or scenarios that require full synchronization points
    on the host-side. For debugging purposes, this barrier can be inserted
    before the application's collective calls to check if any ranks are
    desynchronized.

    .. note:: Note that this collective is only supported with the GLOO backend.

    Args:
        group (ProcessGroup, optional): The process group to work on. If
            ``None``, the default process group will be used.
        timeout (datetime.timedelta, optional): Timeout for monitored_barrier.
            If ``None``, the default process group timeout will be used.
        wait_all_ranks (bool, optional): Whether to collect all failed ranks or
            not. By default, this is ``False`` and ``monitored_barrier`` on rank 0
            will throw on the first failed rank it encounters in order to fail
            fast. By setting ``wait_all_ranks=True`` ``monitored_barrier`` will
            collect all failed ranks and throw an error containing information
            about all failed ranks.

    Returns:
        ``None``.

    Example::
        >>> # xdoctest: +SKIP("need process group init")
        >>> # Note: Process group initialization omitted on each rank.
        >>> import torch.distributed as dist
        >>> if dist.get_rank() != 1:
        >>>     dist.monitored_barrier() # Raises exception indicating that
        >>> # rank 1 did not call into monitored_barrier.
        >>> # Example with wait_all_ranks=True
        >>> if dist.get_rank() == 0:
        >>>     dist.monitored_barrier(wait_all_ranks=True) # Raises exception
        >>> # indicating that ranks 1, 2, ... world_size - 1 did not call into
        >>> # monitored_barrier.
    """

    # Need to call rank not in group before using the group, otherwise
    # "Invalid process group" error is raised.
    if _rank_not_in_group(group):
        _warn_not_in_group("monitored_barrier")
        return

    if get_backend(group) != Backend.GLOO:
        raise RuntimeError("monitored_barrier is only implemented for GLOO backend.")

    if timeout is None:
        timeout = default_pg_timeout

    group_to_use = _get_default_group() if group is None else group
    return group_to_use.monitored_barrier(timeout, wait_all_ranks=wait_all_ranks)


def _create_process_group_wrapper(
    wrapped_pg: ProcessGroup,
    store_prefix: str,
    store: Store,
    rank: int,
    world_size: int,
    timeout: timedelta = default_pg_timeout,
):
    # Create a separate prefix store for the helper process group.
    prefix = f"{PG_WRAPPER_STORE_PREFIX}:{store_prefix}"
    store = PrefixStore(prefix, store)
    helper_pg = ProcessGroupGloo(store, rank, world_size, timeout=timeout)
    # Wrap the underlying pg with ProcessGroupWrapper.
    wrapped_pg = _ProcessGroupWrapper(wrapped_pg, helper_pg)
    return wrapped_pg


def _process_group_name(ranks, use_hashed_name):
    global _world
    if use_hashed_name:
        pg_name = hashlib.sha1(bytes("_".join(map(str, ranks)), "utf-8")).hexdigest()
        while pg_name in _world.pg_names.values():
            pg_name = hashlib.sha1(bytes(pg_name + "_", "utf-8")).hexdigest()
    else:
        pg_name = str(_world.group_count)
        _world.group_count += 1
    return pg_name

def _get_backend_from_str(backend: Optional[str] = None) -> Backend:
    # Default to the same backend as the global process group
    #  if backend is not specified.
    if not backend:
        backend = get_backend(_get_default_group())
    return Backend(backend)


@_time_logger
def new_group(ranks=None, timeout=default_pg_timeout, backend=None, pg_options=None, use_local_synchronization=False):
    """
    Creates a new distributed group.

    This function requires that all processes in the main group (i.e. all
    processes that are part of the distributed job) enter this function, even
    if they are not going to be members of the group. Additionally, groups
    should be created in the same order in all processes.

    .. warning::
        Using multiple process groups with the ``NCCL`` backend concurrently
        is not safe and the user should perform explicit synchronization in
        their application to ensure only one process group is used at a time.
        This means collectives from one process group should have completed
        execution on the device (not just enqueued since CUDA execution is
        async) before collectives from another process group are enqueued.
        See `Using multiple NCCL communicators concurrently <https://docs.nvid
        ia.com/deeplearning/nccl/user-guide/docs/usage/communicators.html#using
        -multiple-nccl-communicators-concurrently>`_ for more details.

    Args:
        ranks (list[int]): List of ranks of group members. If ``None``, will be
            set to all ranks. Default is ``None``.
        timeout (timedelta, optional): Timeout for operations executed against
            the process group. Default value equals 30 minutes.
            This is applicable for the ``gloo`` backend. For ``nccl``, this is
            applicable only if the environment variable ``NCCL_BLOCKING_WAIT``
            or ``NCCL_ASYNC_ERROR_HANDLING`` is set to 1. When
            ``NCCL_BLOCKING_WAIT`` is set, this is the duration for which the
            process will block and wait for collectives to complete before
            throwing an exception. When ``NCCL_ASYNC_ERROR_HANDLING`` is set,
            this is the duration after which collectives will be aborted
            asynchronously and the process will crash. ``NCCL_BLOCKING_WAIT``
            will provide errors to the user which can be caught and handled,
            but due to its blocking nature, it has a performance overhead. On
            the other hand, ``NCCL_ASYNC_ERROR_HANDLING`` has very little
            performance overhead, but crashes the process on errors. This is
            done since CUDA execution is async and it is no longer safe to
            continue executing user code since failed async NCCL operations
            might result in subsequent CUDA operations running on corrupted
            data. Only one of these two environment variables should be set.
        backend (str or Backend, optional): The backend to use. Depending on
            build-time configurations, valid values are ``gloo`` and ``nccl``.
            By default uses the same backend as the global group. This field
            should be given as a lowercase string (e.g., ``"gloo"``), which can
            also be accessed via :class:`Backend` attributes (e.g.,
            ``Backend.GLOO``). If ``None`` is passed in, the backend
            corresponding to the default process group will be used. Default is
            ``None``.
        pg_options (ProcessGroupOptions, optional): process group options
            specifying what additional options need to be passed in during
            the construction of specific process groups. i.e. for the ``nccl``
            backend, ``is_high_priority_stream`` can be specified so that
            process group can pick up high priority cuda streams.
        use_local_synchronization (bool, optional): perform a group-local
            barrier at the end of the process group creation. This is different
            in that non-member ranks don't need to call into API and don't
            join the barrier.

    Returns:
        A handle of distributed group that can be given to collective calls or None if the rank is not part of ``ranks``.

    N.B. use_local_synchronization doesn't work with MPI.

    N.B. While use_local_synchronization=True can be significantly faster with larger
    clusters and small process groups, care must be taken since it changes cluster behavior
    as non-member ranks don't join the group barrier().

    N.B. use_local_synchronization=True can lead to deadlocks when each rank creates
    multiple overlaping process groups. To avoid that, make sure all ranks follow the
    same global creation order.
    """
    return _new_group_with_tag(ranks, timeout, backend, pg_options, None, use_local_synchronization=use_local_synchronization)

def _new_group_with_tag(
    ranks=None,
    timeout=default_pg_timeout,
    backend=None,
    pg_options=None,
    pg_tag=None,
    use_local_synchronization=False
):
    """
    This is a variant of ``new_group`` that exposes tag creation.

    :: N.B. The mechanism is experimental and tied to the functional collectives effort, see
    ``torch.distributed._functional_collectives`` for reference on how to use it.
    """
    global _world

    default_pg = _get_default_group()
    default_backend, default_store = _world.pg_map[default_pg]
    global_rank = default_pg.rank()
    global_world_size = default_pg.size()

    # Default to the same backend as the global process group
    # if the backend is not specified.
    if not backend:
        backend = default_backend
    backend = Backend(backend)
    if use_local_synchronization:
        # MPI backend doesn't have have a way for us to perform a partial sync
        if backend == Backend.MPI:
            raise RuntimeError("MPI backend doesn't support use_local_synchronization=True")
        if ranks is not None and get_rank() not in ranks:
            return None

    # checks the input ranks
    if ranks is not None:
        ranks = sorted(ranks)
        group_world_size = len(ranks)
        if group_world_size > global_world_size:
            raise RuntimeError(
                "the new group's world size should be less or "
                "equal to the world size set by "
                "init_process_group"
            )
        # check ranks' sanity
        for rank in ranks:
            if rank < 0 or rank >= global_world_size:
                raise RuntimeError(
                    "The new group's rank should be within the "
                    "the world_size set by init_process_group"
                )
        if global_rank in ranks:
            group_rank = ranks.index(global_rank)
        else:
            group_rank = None
    else:
        ranks = list(range(global_world_size))
        group_world_size = global_world_size
        group_rank = global_rank

    group_name = _process_group_name(ranks, use_hashed_name=use_local_synchronization)

    with record_function(f"## process_group:init with ranks: {ranks}"):
        pg, pg_store = _new_process_group_helper(
            group_world_size,
            group_rank,
            ranks,
            backend,
            default_store,
            group_name=group_name,
            pg_options=pg_options,
            timeout=timeout,
            pg_tag=pg_tag
        )

    # Create the global rank to group rank mapping
    _world.pg_group_ranks[pg] = {
        global_rank: group_rank for group_rank, global_rank in enumerate(ranks)
    }

    if _is_barrier_after_init() == 1:
        # barrier at the end to ensure that once we return from this method, all
        # process groups including global variables (if any) are updated
        # correctly on all ranks.
        # Update 04/2023: for large-scale runs, this barrier (esp. store-based
        # barrier) may be costly and/or unscalable. Also, in a lot of cases,
        # these barriers may be unnecessary, as proven by a green CI after
        # removal. An environment variable `TORCH_DIST_INIT_BARRIER` has been
        # added which enables this barrier only when set to 1.
        logger.info(
            "Performing barrier after ProcessGroup initialization since "
            "TORCH_DIST_INIT_BARRIER = 1"
        )
        if backend == Backend.MPI:
            # MPI doesn't have store.
            barrier()
        else:
            barrier_store = pg_store if use_local_synchronization else default_store
            world_size = len(ranks) if use_local_synchronization else get_world_size()
            # Use store based barrier here since barrier() used a bunch of
            # default devices and messes up NCCL internal state.
            _store_based_barrier(global_rank, barrier_store, group_name, world_size, timeout)

    return pg


def new_subgroups(
    group_size=None,
    group=None,
    timeout=default_pg_timeout,
    backend=None,
    pg_options=None,
):
    """
    Creates subgroups of equal size. By default, it creates intra-machine subgroups,
    where each of which contains all the ranks of a machine, based on the assumption
    that each machine has the same number of devices.

    This is a convenience API that calls ``new_group`` to generate multiple subgroups.
    It requires that all processes in the main group (i.e. all
    processes that are part of the distributed job) enter this function, even
    if they are not going to be members of the group.

    .. warning::
        If ``group_size`` is passed in, the world size must be divisible by ``group_size``.
        If no ``group_size`` is passed in, it believe that you are creating a group based
        on CUDA and determining the group size by number of CUDA devices, and if not all
        the machines have the same number of devices, the subgroup division will be
        different across nodes and can cause unexpected behaviors. Therefore, if you are
        creating a subgroup that does not depend on CUDA (such as Gloo on CPU), please
        pass in ``group_size`` correctly.

    .. warning::
        Using multiple process groups with the ``NCCL`` backend concurrently
        is not safe and the user should perform explicit synchronization in
        their application to ensure only one process group is used at a time.
        This means collectives from one process group should have completed
        execution on the device (not just enqueued since CUDA execution is
        async) before collectives from another process group are enqueued.
        See `Using multiple NCCL communicators concurrently <https://docs.nvid
        ia.com/deeplearning/nccl/user-guide/docs/usage/communicators.html#using
        -multiple-nccl-communicators-concurrently>`_ for more details.

    Args:
        group_size (int, optional): The size of each subgroup. If ``None``,
            the default subgroup size is equal to the number of devices on each machine,
            based on the assumption that each machine has exactly the same
            number of devices. Default is ``None``.
        timeout (timedelta, optional): Timeout for operations executed against
            the process group. Default value equals 30 minutes.
            This is applicable for the ``gloo`` backend. For ``nccl``, this is
            applicable only if the environment variable ``NCCL_BLOCKING_WAIT``
            or ``NCCL_ASYNC_ERROR_HANDLING`` is set to 1. When
            ``NCCL_BLOCKING_WAIT`` is set, this is the duration for which the
            process will block and wait for collectives to complete before
            throwing an exception. When ``NCCL_ASYNC_ERROR_HANDLING`` is set,
            this is the duration after which collectives will be aborted
            asynchronously and the process will crash. ``NCCL_BLOCKING_WAIT``
            will provide errors to the user which can be caught and handled,
            but due to its blocking nature, it has a performance overhead. On
            the other hand, ``NCCL_ASYNC_ERROR_HANDLING`` has very little
            performance overhead, but crashes the process on errors. This is
            done since CUDA execution is async and it is no longer safe to
            continue executing user code since failed async NCCL operations
            might result in subsequent CUDA operations running on corrupted
            data. Only one of these two environment variables should be set.
        backend (str or Backend, optional): The backend to use. Depending on
            build-time configurations, valid values are ``gloo`` and ``nccl``.
            By default uses the same backend as the global group. This field
            should be given as a lowercase string (e.g., ``"gloo"``), which can
            also be accessed via :class:`Backend` attributes (e.g.,
            ``Backend.GLOO``). If ``None`` is passed in, the backend
            corresponding to the default process group will be used. Default is
            ``None``.
        pg_options (ProcessGroupOptions, optional): process group options
            specifying what additional options need to be passed in during
            the construction of specific process groups. i.e. for the ``nccl``
            backend, ``is_high_priority_stream`` can be specified so that
            process group can pick up high priority cuda streams.

    Returns:
        The subgroup containing the current rank, and all the subgroups used for cleanup.

    Examples:
        >>> # Create intra-machine subgroups.
        >>> # xdoctest: +SKIP("need process group init")
        >>> cur_subgroup, subgroups = dist.new_subgroups()
        >>> # Allreduce within the machine.
        >>> rank = dist.get_rank()
        >>> tensor = torch.ones(1, device=rank) * rank
        >>> dist.all_reduce(tensor, group=cur_subgroup)
        >>> tensor
        tensor([8])     # Assume 8 is the number of CUDA devices per machine.
        >>> # Cleanup.
        >>> for subgroup in subgroups:
        >>>     dist.destroy_process_group(subgroup)
    """
    if group_size is None:
        if not torch.cuda.is_available():
            raise ValueError("Default group size only takes effect when CUDA is available."
                             "If your subgroup using a backend that does not depend on CUDA,"
                             "please pass in 'group_size' correctly.")
        group_size = torch.cuda.device_count()
    if group_size <= 0:
        raise ValueError(f"The arg 'group_size' ({group_size}) must be positive")

    world_size = get_world_size()
    if world_size < group_size:
        raise ValueError(f"The arg 'group_size' ({group_size}) must not exceed the world size ({world_size})")
    if world_size % group_size != 0:
        raise ValueError("The world size must be divisible by 'group_size'")

    subgroups = []
    cur_subgroup = None

    for subgroup_id in range(world_size // group_size):
        start_rank = subgroup_id * group_size
        end_rank = start_rank + group_size
        ranks_in_subgroup = list(range(start_rank, end_rank))
        subgroup = new_group(
            ranks=ranks_in_subgroup,
            timeout=timeout,
            backend=backend,
            pg_options=pg_options,
        )
        subgroups.append(subgroup)

        rank = get_rank()
        if rank in ranks_in_subgroup:
            cur_subgroup = subgroup
            logger.info(
                "Rank %s is assigned to subgroup %s",
                rank, ranks_in_subgroup
            )

    return cur_subgroup, subgroups


def new_subgroups_by_enumeration(
    ranks_per_subgroup_list,
    timeout=default_pg_timeout,
    backend=None,
    pg_options=None,
):
    """
    Creates subgroups by dividing the global world, where the division is specified by
    a nested list of ranks. The subgroups cannot have overlap, and some ranks may not have
    to be in any subgroup.

    This is a convenience API that calls ``new_group`` to generate multiple subgroups.
    It requires that all processes in the main group (i.e. all
    processes that are part of the distributed job) enter this function, even
    if they are not going to be members of the group.

    .. warning::
        Using multiple process groups with the ``NCCL`` backend concurrently
        is not safe and the user should perform explicit synchronization in
        their application to ensure only one process group is used at a time.
        This means collectives from one process group should have completed
        execution on the device (not just enqueued since CUDA execution is
        async) before collectives from another process group are enqueued.
        See `Using multiple NCCL communicators concurrently <https://docs.nvid
        ia.com/deeplearning/nccl/user-guide/docs/usage/communicators.html#using
        -multiple-nccl-communicators-concurrently>`_ for more details.

    Args:
        ranks_per_subgroup_list (list[list[int]]): A nested list of ranks of
            group members.
        timeout (timedelta, optional): Timeout for operations executed against
            the process group. Default value equals 30 minutes.
            This is applicable for the ``gloo`` backend. For ``nccl``, this is
            applicable only if the environment variable ``NCCL_BLOCKING_WAIT``
            or ``NCCL_ASYNC_ERROR_HANDLING`` is set to 1. When
            ``NCCL_BLOCKING_WAIT`` is set, this is the duration for which the
            process will block and wait for collectives to complete before
            throwing an exception. When ``NCCL_ASYNC_ERROR_HANDLING`` is set,
            this is the duration after which collectives will be aborted
            asynchronously and the process will crash. ``NCCL_BLOCKING_WAIT``
            will provide errors to the user which can be caught and handled,
            but due to its blocking nature, it has a performance overhead. On
            the other hand, ``NCCL_ASYNC_ERROR_HANDLING`` has very little
            performance overhead, but crashes the process on errors. This is
            done since CUDA execution is async and it is no longer safe to
            continue executing user code since failed async NCCL operations
            might result in subsequent CUDA operations running on corrupted
            data. Only one of these two environment variables should be set.
         backend (str or Backend, optional): The backend to use. Depending on
             build-time configurations, valid values are ``gloo`` and ``nccl``.
             By default uses the same backend as the global group. This field
             should be given as a lowercase string (e.g., ``"gloo"``), which can
             also be accessed via :class:`Backend` attributes (e.g.,
             ``Backend.GLOO``). If ``None`` is passed in, the backend
             corresponding to the default process group will be used. Default is
             ``None``.
        pg_options (ProcessGroupOptions, optional): process group options
            specifying what additional options need to be passed in during
            the construction of specific process groups. i.e. for the ``nccl``
            backend, ``is_high_priority_stream`` can be specified so that
            process group can pick up high priority cuda streams.

    Returns:
        The subgroup containing the current rank, and all the subgroups used for cleanup.

    Examples:
        >>> # Create two subgroups, where each has 2 processes.
        >>> # xdoctest: +SKIP("need process group init")
        >>> cur_subgroup, subgroups = dist.new_subgroups(ranks=[[0, 2], [1, 3]])
        >>> rank = dist.get_rank()
        >>> tensor = torch.ones(1, device=rank) * rank
        >>> dist.all_reduce(tensor, group=cur_subgroup)
        >>> tensor
        tensor([2])     # Subgroup 0: ranks 0 and 2
        tensor([4])     # Subgroup 1: ranks 1 and 3
    """
    if ranks_per_subgroup_list is None or len(ranks_per_subgroup_list) == 0:
        raise ValueError("The arg 'ranks_per_subgroup_list' cannot be empty")

    subgroups = []
    cur_subgroup = None
    # Create a mapping from rank to subgroup to check if there is any subgroup overlap.
    rank_to_ranks_dict = {}  # type: ignore[var-annotated]
    for ranks in ranks_per_subgroup_list:
        subgroup = new_group(
            ranks=ranks,
            timeout=timeout,
            backend=backend,
            pg_options=pg_options,
        )
        subgroups.append(subgroup)
        my_rank = get_rank()
        for rank in ranks:
            if rank in rank_to_ranks_dict:
                raise ValueError(
                    f"Rank {rank} has appeared in both subgroup {rank_to_ranks_dict[rank]} and {ranks}"
                )
            rank_to_ranks_dict[rank] = ranks
            if my_rank == rank:
                cur_subgroup = subgroup
                logger.info("Rank %s is assigned to subgroup %s", rank, ranks)

    return cur_subgroup, subgroups


def _find_pg_by_ranks_and_tag(tag: str, ranks: List[int]) -> ProcessGroup:
    if len(tag) > 0 and not tag.startswith("ptd:") and not tag.startswith("user:"):
        tag = f"user:{tag}"

    for group in _world.tags_to_pg.get(tag, []):
        if group.size() != len(ranks):
            continue

        group_ranks = get_process_group_ranks(group)
        good = all(r in group_ranks for r in ranks)
        if good:
            return group
    return None

def _find_or_create_pg_by_ranks_and_tag(tag: str, ranks: List[int], stride: int) -> ProcessGroup:
    assert len(ranks) % stride == 0, f"Ranks length ({len(ranks)}) must be divisible by stride ({stride})"

    my_rank = get_rank()
    my_ranks = None

    if stride == len(ranks):
        my_ranks = ranks.copy()
        assert my_rank in my_ranks, "rankset doesn't include the current node"
    else:
        for i in range(0, len(ranks), stride):
            rank_set = ranks[i : i + stride]
            if my_rank in rank_set:
                my_ranks = rank_set
        assert my_ranks is not None, "rankset doesn't include the current node"

    my_ranks.sort()

    pg = _find_pg_by_ranks_and_tag(tag, my_ranks)
    if pg is not None:
        return pg
    if tag == "":
        raise ValueError("Cannot automatically create PG with empty tag")
    # TODO copy settings and timeout from default PG
    return _new_group_with_tag(my_ranks, pg_tag=tag)

def _get_group_tag(pg: ProcessGroup) -> str:
    """
    Returns the tag associated with ``pg``.
    """
    tag = _world.pg_to_tag[pg]
    if tag.startswith("user:"):
        tag = tag[5:]
    return tag


# This ops are not friently to TorchDynamo. So, we decide to disallow these ops
# in FX graph, allowing them to run them on eager, with torch.compile.
dynamo_unsupported_distributed_c10d_ops = [
    all_reduce_multigpu,
    recv,
    all_gather_object,
    all_gather_coalesced,
    all_to_all_single,
    all_reduce,
    gather_object,
    all_to_all,
    all_reduce_coalesced,
    gather,
    broadcast_object_list,
    barrier,
    reduce_multigpu,
    scatter,
    scatter_object_list,
    reduce,
    reduce_scatter_multigpu,
    all_gather,
    broadcast_multigpu,
    all_gather_multigpu,
    reduce_scatter,
    all_gather_into_tensor,
    broadcast,
    reduce_scatter_tensor,
    send,
]<|MERGE_RESOLUTION|>--- conflicted
+++ resolved
@@ -32,7 +32,6 @@
     get_debug_level,
     Work
 )
-from torch.autograd.profiler import record_function
 from .constants import default_pg_timeout
 from .c10d_logger import _exception_logger, _time_logger
 from .rendezvous import register_rendezvous_handler, rendezvous  # noqa: F401
@@ -43,7 +42,7 @@
     'all_reduce_coalesced', 'all_reduce_multigpu', 'all_to_all',
     'all_to_all_single', 'barrier', 'batch_isend_irecv', 'broadcast',
     'broadcast_multigpu', 'broadcast_object_list', 'destroy_process_group',
-    'dist_backend', 'gather', 'gather_object', 'get_backend_config', 'get_backend', 'get_rank',
+    'gather', 'gather_object', 'get_backend_config', 'get_backend', 'get_rank',
     'get_world_size', 'group', 'init_process_group', 'irecv',
     'is_gloo_available', 'is_initialized', 'is_mpi_available', 'is_backend_available',
     'is_nccl_available', 'is_torchelastic_launched', 'is_ucc_available',
@@ -186,6 +185,13 @@
         MPI : ["cpu"],
     }
 
+    backend_type_map: Dict[str, ProcessGroup.BackendType] = {
+        UNDEFINED: ProcessGroup.BackendType.UNDEFINED,
+        GLOO : ProcessGroup.BackendType.GLOO,
+        NCCL: ProcessGroup.BackendType.NCCL,
+        UCC: ProcessGroup.BackendType.UCC,
+    }
+
     def __new__(cls, name: str):
         if not isinstance(name, str):
             raise ValueError(f"Backend name must be a string, but got: {name}")
@@ -233,14 +239,11 @@
 
         setattr(Backend, name.upper(), name.lower())
         Backend.backend_list.append(name.lower())
-<<<<<<< HEAD
-=======
         if devices is not None:
             for device in devices:
                 if device != 'cpu' and device != 'cuda':
                     Backend.default_device_backend_map[device] = name.lower()
         Backend.backend_type_map[name.lower()] = ProcessGroup.BackendType.CUSTOM
->>>>>>> 3577ae3e
 
         # Update device capability matrix in Backend class
         if devices is None:
@@ -326,13 +329,6 @@
     def get_device_backend_map(self):
         return self.device_backend_map
 
-# `_backend`, `dist_backend`, and `reduce_op` are here to maintain backward
-# compatibility with pre-c10d distributed package.
-# TODO: remove them when users are ready to take a hard dependency on PyTorch 1.
-_backend: str = Backend.UNDEFINED
-dist_backend = Backend
-
-
 class _reduce_op:
     r"""
     Deprecated enum-like class for reduction operations: ``SUM``, ``PRODUCT``,
@@ -526,6 +522,27 @@
     def pg_default_device(self) -> Dict[ProcessGroup, torch.device]:
         return self._pg_default_device
 
+    @property
+    def pg_config_info(self) -> List[Dict[str, Union[int, str]]]:
+        """
+        Returns a list of dict with process groups and backends with their unique IDs
+        and configurations (types and ranks).
+        """
+        config_info = []
+        for pg, backend in self.pg_map.items():
+            # backend is a tuple with the first element being the backend type ("nccl", etc.)
+            backend_type = Backend.backend_type_map[backend[0]]
+            config_info.append(
+                {
+                    "pg_id": pg._id(),
+                    "backend_id": pg._backend_id(backend_type),
+                    "backend_config": self.pg_backend_config[pg],
+                    "ranks": self.pg_group_ranks[pg],
+                }
+            )
+        return config_info
+
+
 _world = _World()
 """Holds the singleton instance of ``_World`` used by c10. Experimental extension point to override it"""
 
@@ -547,7 +564,7 @@
     pass
 
 class GroupMember(metaclass=_WorldMeta):
-    NON_GROUP_MEMBER = object()
+    NON_GROUP_MEMBER = -100
 
 
 # Default process group state
@@ -776,8 +793,7 @@
     """
     if not isinstance(param, torch.Tensor):
         raise RuntimeError(
-            "Invalid function argument. Expected parameter `{}` "
-            "to be of type torch.Tensor.".format(param_name)
+            f"Invalid function argument. Expected parameter `{param_name}` to be of type torch.Tensor."
         )
 
 
@@ -789,8 +805,7 @@
         isinstance(p, torch.Tensor) for p in param
     ):
         raise RuntimeError(
-            "Invalid function argument. Expected parameter `{}` "
-            "to be of type List[torch.Tensor].".format(param_name)
+            f"Invalid function argument. Expected parameter `{param_name}` to be of type List[torch.Tensor]."
         )
 
 def _as_iterable(obj) -> collections.abc.Iterable:
@@ -976,7 +991,7 @@
         pg = group
     if _rank_not_in_group(pg):
         raise RuntimeError("Invalid process group specified")
-    pg_store = _world.pg_map.get(pg, None)
+    pg_store = _world.pg_map[pg] if pg in _world.pg_map else None
     assert pg_store is not None
     return pg_store[0]
 
@@ -3921,18 +3936,17 @@
 
     group_name = _process_group_name(ranks, use_hashed_name=use_local_synchronization)
 
-    with record_function(f"## process_group:init with ranks: {ranks}"):
-        pg, pg_store = _new_process_group_helper(
-            group_world_size,
-            group_rank,
-            ranks,
-            backend,
-            default_store,
-            group_name=group_name,
-            pg_options=pg_options,
-            timeout=timeout,
-            pg_tag=pg_tag
-        )
+    pg, pg_store = _new_process_group_helper(
+        group_world_size,
+        group_rank,
+        ranks,
+        backend,
+        default_store,
+        group_name=group_name,
+        pg_options=pg_options,
+        timeout=timeout,
+        pg_tag=pg_tag
+    )
 
     # Create the global rank to group rank mapping
     _world.pg_group_ranks[pg] = {
