import itertools
import operator
from dataclasses import dataclass
from typing import Callable, Dict, List, NamedTuple, Optional

import torch
import torch.nn.functional as F
from torch.ao.quantization.pt2e.graph_utils import find_sequential_partitions
from torch.ao.quantization.quantizer import (
    QuantizationAnnotation,
    QuantizationSpec,
    QuantizationSpecBase,
    SharedQuantizationSpec,
)

from torch.ao.quantization.quantizer.utils import (
    _annotate_input_qspec_map,
    _annotate_output_qspec,
    _is_sym_size_node,
    _node_only_used_for_sym_size,
)
from torch.fx import Node
from torch.fx.passes.utils.source_matcher_utils import get_source_partitions


__all__ = [
    "OperatorConfig",
    "OperatorPatternType",
    "QuantizationConfig",
    "get_input_act_qspec",
    "get_output_act_qspec",
    "get_weight_qspec",
    "get_bias_qspec",
]


# In the absence of better name, just winging it with QuantizationConfig
@dataclass(eq=True, frozen=True)
class QuantizationConfig:
    input_activation: Optional[QuantizationSpec]
    output_activation: Optional[QuantizationSpec]
    weight: Optional[QuantizationSpec]
    bias: Optional[QuantizationSpec]
    # TODO: remove, since we can use observer_or_fake_quant_ctr to express this
    is_qat: bool = False


OperatorPatternType = List[Callable]
OperatorPatternType.__module__ = (
    "torch.ao.quantization.quantizer.xnnpack_quantizer_utils"
)


class OperatorConfig(NamedTuple):
    # fix List[str] with List[List[Union[nn.Module, FunctionType, BuiltinFunctionType]]]
    # Basically we are mapping a quantization config to some list of patterns.
    # a pattern is defined as a list of nn module, function or builtin function names
    # e.g. [nn.Conv2d, torch.relu, torch.add]
    # We have not resolved whether fusion can be considered internal details of the
    # quantizer hence it does not need communication to user.
    # Note this pattern is not really informative since it does not really
    # tell us the graph structure resulting from the list of ops.
    config: QuantizationConfig
    operators: List[OperatorPatternType]


# make everything private for now
__all__ = ["OP_TO_ANNOTATOR"]


def _is_annotated(nodes: List[Node]):
    """
    Given a list of nodes (that represents an operator pattern),
    check if any of the node is annotated, return True if any of the node
    is annotated, otherwise return False
    """
    annotated = False
    for node in nodes:
        annotated = annotated or (
            "quantization_annotation" in node.meta
            and node.meta["quantization_annotation"]._annotated
        )
    return annotated


def _mark_nodes_as_annotated(nodes: List[Node]):
    for node in nodes:
        if node is not None:
            if "quantization_annotation" not in node.meta:
                node.meta["quantization_annotation"] = QuantizationAnnotation()
            node.meta["quantization_annotation"]._annotated = True


def get_input_act_qspec(quantization_config: Optional[QuantizationConfig]):
    if quantization_config is None:
        return None
    if quantization_config.input_activation is None:
        return None
    quantization_spec: QuantizationSpec = quantization_config.input_activation
    assert quantization_spec.qscheme in [
        torch.per_tensor_affine,
        torch.per_tensor_symmetric,
    ]
    return quantization_spec


def get_output_act_qspec(quantization_config: Optional[QuantizationConfig]):
    if quantization_config is None:
        return None
    if quantization_config.output_activation is None:
        return None
    quantization_spec: QuantizationSpec = quantization_config.output_activation
    assert quantization_spec.qscheme in [
        torch.per_tensor_affine,
        torch.per_tensor_symmetric,
    ]
    return quantization_spec


def get_weight_qspec(quantization_config: Optional[QuantizationConfig]):
    if quantization_config is None:
        return None
    assert quantization_config is not None
    if quantization_config.weight is None:
        return None
    quantization_spec: QuantizationSpec = quantization_config.weight
    if quantization_spec.qscheme not in [
        torch.per_tensor_symmetric,
        torch.per_channel_symmetric,
    ]:
        raise ValueError(
            f"Unsupported quantization_spec {quantization_spec} for weight"
        )
    return quantization_spec


def get_bias_qspec(quantization_config: Optional[QuantizationConfig]):
    if quantization_config is None:
        return None
    assert quantization_config is not None
    if quantization_config.bias is None:
        return None
    quantization_spec: QuantizationSpec = quantization_config.bias
    assert (
        quantization_spec.dtype == torch.float
    ), "Only float dtype for bias is supported for bias right now"
    return quantization_spec


def _annotate_linear(
    gm: torch.fx.GraphModule,
    quantization_config: Optional[QuantizationConfig],
    filter_fn: Optional[Callable[[Node], bool]] = None,
) -> List[List[Node]]:
    annotated_partitions = []
    module_partitions = get_source_partitions(
        gm.graph, [torch.nn.Linear, torch.nn.functional.linear], filter_fn
    )
    input_act_qspec = get_input_act_qspec(quantization_config)
    output_act_qspec = get_output_act_qspec(quantization_config)
    weight_qspec = get_weight_qspec(quantization_config)
    bias_qspec = get_bias_qspec(quantization_config)
    for partitions in module_partitions.values():
        for p in partitions:
            annotated_partitions.append(p.nodes)
            act_nodes = [
                n for n in p.input_nodes if not _node_only_used_for_sym_size(n, p.nodes)
            ]
            if len(act_nodes) > 1:
                raise ValueError(
                    f"Multiple activation nodes found for partition {p} {act_nodes}"
                )
            if len(act_nodes) == 0:
                raise ValueError(f"No activation node found for partition {p}")
            act_node = act_nodes[0]
            output_node = p.output_nodes[0]
            weight_node = None
            bias_node = None
            for node in p.params:
                weight_or_bias = getattr(gm, node.target)  # type: ignore[arg-type]
                if weight_or_bias.ndim == 2:  # type: ignore[attr-defined]
                    weight_node = node
                if weight_or_bias.ndim == 1:  # type: ignore[attr-defined]
                    bias_node = node
            if weight_node is None:
                raise ValueError("No weight found in Linear pattern")
            # find use of act node within the matched pattern
            act_use_node = None
            # When doing tracing with dynamic shape, we end up with sym_size nodes
            # This nodes do not need quantization, so skip those.
            # We can also have quant workflow throw exception when sym_size nodes
            # are annotated.
            # This is not specific to linear, so in future diffs we should streamline
            # this.
            weight_node_users = list(
                filter((lambda x: (_is_sym_size_node(x) is False)), weight_node.users)
            )
            weight_use_node_in_p = set(weight_node_users).intersection(set(p.nodes))
            if len(weight_use_node_in_p) != 1:
                raise ValueError(
                    f"Could not find a valid use of act node. All uses {weight_use_node_in_p}"
                )
            weight_use_node = weight_use_node_in_p.pop()

            act_node_users = list(
                filter((lambda x: (_is_sym_size_node(x) is False)), act_node.users)
            )
            act_use_node_in_p = set(act_node_users).intersection(set(p.nodes))
            if len(act_use_node_in_p) != 1:
                raise ValueError(
                    f"Could not find a valid use of act node. All uses {act_use_node_in_p}"
                )
            act_use_node = act_use_node_in_p.pop()
            if _is_annotated([act_use_node]) is False:  # type: ignore[list-item]
                _annotate_input_qspec_map(
                    act_use_node,
                    act_node,
                    input_act_qspec,
                )
            if bias_node and _is_annotated([bias_node]) is False:
                _annotate_output_qspec(bias_node, bias_qspec)
            if _is_annotated([weight_node]) is False:  # type: ignore[list-item]
                _annotate_input_qspec_map(
                    weight_use_node,
                    weight_node,
                    weight_qspec,
                )
            if _is_annotated([output_node]) is False:
                _annotate_output_qspec(output_node, output_act_qspec)
            nodes_to_mark_annotated = list(p.nodes)
            _mark_nodes_as_annotated(nodes_to_mark_annotated)
    return annotated_partitions


def _annotate_conv2d(
    gm: torch.fx.GraphModule,
    quantization_config: Optional[QuantizationConfig],
    filter_fn: Optional[Callable[[Node], bool]] = None,
) -> List[List[Node]]:
    conv_partitions = get_source_partitions(
        gm.graph, [torch.nn.Conv2d, torch.nn.functional.conv2d], filter_fn
    )
    conv_partitions = list(itertools.chain(*conv_partitions.values()))
    annotated_partitions = []
    for conv_partition in conv_partitions:
        annotated_partitions.append(conv_partition.nodes)
        if len(conv_partition.output_nodes) > 1:
            raise ValueError("conv partition has more than one output node")
        conv_node = conv_partition.output_nodes[0]
        if (
            conv_node.op != "call_function"
            or conv_node.target != torch.ops.aten.conv2d.default
        ):
            raise ValueError(f"{conv_node} is not an aten conv2d operator")
        # skip annotation if it is already annotated
        if _is_annotated([conv_node]):
            continue

        input_qspec_map = {}
        input_act = conv_node.args[0]
        assert isinstance(input_act, Node)
        input_qspec_map[input_act] = get_input_act_qspec(quantization_config)

        weight = conv_node.args[1]
        assert isinstance(weight, Node)
        input_qspec_map[weight] = get_weight_qspec(quantization_config)

        bias = conv_node.args[2] if len(conv_node.args) > 2 else None
        if isinstance(bias, Node):
            input_qspec_map[bias] = get_bias_qspec(quantization_config)

        conv_node.meta["quantization_annotation"] = QuantizationAnnotation(
            input_qspec_map=input_qspec_map,
            output_qspec=get_output_act_qspec(quantization_config),
            _annotated=True,
        )
    return annotated_partitions


def _annotate_conv2d_relu(
    gm: torch.fx.GraphModule,
    quantization_config: Optional[QuantizationConfig],
    filter_fn: Optional[Callable[[Node], bool]] = None,
) -> List[List[Node]]:
    fused_partitions = find_sequential_partitions(
        gm, [torch.nn.Conv2d, torch.nn.ReLU], filter_fn
    )
    annotated_partitions = []
    for fused_partition in fused_partitions:
        conv_partition, relu_partition = fused_partition
        annotated_partitions.append(conv_partition.nodes + relu_partition.nodes)
        if len(relu_partition.output_nodes) > 1:
            raise ValueError("Relu partition has more than one output node")
        relu_node = relu_partition.output_nodes[0]
        if len(conv_partition.output_nodes) > 1:
            raise ValueError("conv partition has more than one output node")
        conv_node = conv_partition.output_nodes[0]

        if not isinstance(conv_node, Node):
            raise ValueError(f"{conv_node} is not a Node")
        if (
            conv_node.op != "call_function"
            or conv_node.target != torch.ops.aten.conv2d.default
        ):
            raise ValueError(f"{conv_node} is not an aten conv2d operator")
        if relu_node.op != "call_function" or relu_node.target not in [
            torch.ops.aten.relu.default,
            torch.ops.aten.relu_.default,
        ]:
            raise ValueError(f"{relu_node} is not an aten relu operator")

        if _is_annotated([relu_node, conv_node]):
            continue

        input_qspec_map = {}
        input_act = conv_node.args[0]
        assert isinstance(input_act, Node)
        input_qspec_map[input_act] = get_input_act_qspec(quantization_config)

        weight = conv_node.args[1]
        assert isinstance(weight, Node)
        input_qspec_map[weight] = get_weight_qspec(quantization_config)

        bias = conv_node.args[2] if len(conv_node.args) > 2 else None
        if isinstance(bias, Node):
            input_qspec_map[bias] = get_bias_qspec(quantization_config)

        conv_node.meta["quantization_annotation"] = QuantizationAnnotation(
            input_qspec_map=input_qspec_map, _annotated=True
        )
        relu_node.meta["quantization_annotation"] = QuantizationAnnotation(
            output_qspec=get_output_act_qspec(quantization_config),  # type: ignore[arg-type]
            _annotated=True,
        )
    return annotated_partitions


def _annotate_conv2d_bn(
    gm: torch.fx.GraphModule,
    quantization_config: Optional[QuantizationConfig],
    filter_fn: Optional[Callable[[Node], bool]] = None,
) -> List[List[Node]]:
    """
    Find Conv2d + batchnorm parititions
    Note: This is only used for QAT. In PTQ, batchnorm should already be fused into the conv.
    """
    fused_partitions = find_sequential_partitions(
        gm, [torch.nn.Conv2d, torch.nn.BatchNorm2d], filter_fn
    )
    annotated_partitions = []
    for fused_partition in fused_partitions:
        conv_partition, bn_partition = fused_partition
        annotated_partitions.append(conv_partition.nodes + bn_partition.nodes)
        if len(conv_partition.output_nodes) > 1:
            raise ValueError("conv partition has more than one output node")
        conv_node = conv_partition.output_nodes[0]
        conv_node_users = list(conv_node.users.keys())
        if len(conv_node_users) > 1:
            raise ValueError(
                "Conv node must be consumed by BN only for it to be fusable."
            )
        if len(bn_partition.output_nodes) > 1:
            raise ValueError("BatchNorm partition has more than one output node")
        bn_output_node = bn_partition.output_nodes[0]

        if _is_annotated([bn_output_node, conv_node]):
            continue

        input_qspec_map = {}
        input_act = conv_node.args[0]
        assert isinstance(input_act, Node)
        input_qspec_map[input_act] = get_input_act_qspec(quantization_config)

        weight = conv_node.args[1]
        assert isinstance(weight, Node)
        input_qspec_map[weight] = get_weight_qspec(quantization_config)

        bias = conv_node.args[2] if len(conv_node.args) > 2 else None
        if isinstance(bias, Node):
            input_qspec_map[bias] = get_bias_qspec(quantization_config)

        conv_node.meta["quantization_annotation"] = QuantizationAnnotation(
            input_qspec_map=input_qspec_map, _annotated=True
        )

        bn_output_node.meta["quantization_annotation"] = QuantizationAnnotation(
            output_qspec=get_output_act_qspec(quantization_config),  # type: ignore[arg-type]
            _annotated=True,
        )
        nodes_to_mark_annotated = list(conv_partition.nodes)
        nodes_to_mark_annotated.extend(list(bn_partition.nodes))
        _mark_nodes_as_annotated(nodes_to_mark_annotated)
    return annotated_partitions


def _annotate_conv2d_bn_relu(
    gm: torch.fx.GraphModule,
    quantization_config: Optional[QuantizationConfig],
    filter_fn: Optional[Callable[[Node], bool]] = None,
) -> List[List[Node]]:
    """
    Find Conv2d + batchnorm + relu parititions
    Note: This is only used for QAT. In PTQ, batchnorm should already be fused into the conv.
    """
    fused_partitions = find_sequential_partitions(
        gm, [torch.nn.Conv2d, torch.nn.BatchNorm2d, torch.nn.ReLU], filter_fn
    )
    annotated_partitions = []
    for fused_partition in fused_partitions:
        conv_partition, bn_partition, relu_partition = fused_partition
        annotated_partitions.append(
            conv_partition.nodes + bn_partition.nodes + relu_partition.nodes
        )
        if len(relu_partition.output_nodes) > 1:
            raise ValueError("Relu partition has more than one output node")
        relu_node = relu_partition.output_nodes[0]
        if len(conv_partition.output_nodes) > 1:
            raise ValueError("conv partition has more than one output node")
        conv_node = conv_partition.output_nodes[0]
        conv_node_users = list(conv_node.users.keys())
        if len(conv_node_users) > 1:
            raise ValueError(
                "Conv node must be consumed by BN only for it to be fusable."
            )
        if len(bn_partition.output_nodes) > 1:
            raise ValueError("BatchNorm partition has more than one output node")
        bn_output_node = bn_partition.output_nodes[0]

        if _is_annotated([relu_node, bn_output_node, conv_node]):
            continue

        input_qspec_map = {}
        input_act = conv_node.args[0]
        assert isinstance(input_act, Node)
        input_qspec_map[input_act] = get_input_act_qspec(quantization_config)

        weight = conv_node.args[1]
        assert isinstance(weight, Node)
        input_qspec_map[weight] = get_weight_qspec(quantization_config)

        bias = conv_node.args[2] if len(conv_node.args) > 2 else None
        if isinstance(bias, Node):
            input_qspec_map[bias] = get_bias_qspec(quantization_config)

        conv_node.meta["quantization_annotation"] = QuantizationAnnotation(
            input_qspec_map=input_qspec_map, _annotated=True
        )

        relu_node.meta["quantization_annotation"] = QuantizationAnnotation(
            output_qspec=get_output_act_qspec(quantization_config),  # type: ignore[arg-type]
            _annotated=True,
        )
        nodes_to_mark_annotated = list(conv_partition.nodes)
        nodes_to_mark_annotated.extend(list(bn_partition.nodes))
        nodes_to_mark_annotated.extend(list(relu_partition.nodes))
        _mark_nodes_as_annotated(nodes_to_mark_annotated)
    return annotated_partitions


def _annotate_gru_io_only(
    gm: torch.fx.GraphModule,
    quantization_config: Optional[QuantizationConfig],
    filter_fn: Optional[Callable[[Node], bool]] = None,
) -> List[List[Node]]:
    gru_partitions = get_source_partitions(gm.graph, [torch.nn.GRU], filter_fn)
    gru_partitions = list(itertools.chain(*gru_partitions.values()))
    annotated_partitions = []
    for gru_partition in gru_partitions:
        annotated_partitions.append(gru_partition.nodes)
        output_nodes = gru_partition.output_nodes
        input_nodes = gru_partition.input_nodes
        # skip annotation if it is already annotated
        if _is_annotated(input_nodes + output_nodes):
            continue
        # inside each GRU partition, we should be able to annotate each linear
        # subgraph
        input_qspec_map: Dict[Node, QuantizationSpecBase] = {}
        input_act = input_nodes[0]
        input_act_user = list(input_act.users.keys())[0]
        assert isinstance(input_act, Node)
        assert isinstance(input_act_user, Node)
        input_act_user.meta["quantization_annotation"] = QuantizationAnnotation(
            input_qspec_map={
                input_act: get_input_act_qspec(quantization_config),
            },
            _annotated=True,
        )

        hidden_state = input_nodes[1]
        hidden_state_user = list(hidden_state.users.keys())[0]
        assert isinstance(hidden_state, Node)
        assert isinstance(hidden_state_user, Node)
        hidden_state_user.meta["quantization_annotation"] = QuantizationAnnotation(
            input_qspec_map={
                hidden_state: get_input_act_qspec(quantization_config),
            },
            _annotated=True,
        )

        assert len(output_nodes) == 2, "expecting GRU to have two outputs"
        for output in output_nodes:
            output.meta["quantization_annotation"] = QuantizationAnnotation(
                output_qspec=get_output_act_qspec(quantization_config),
                _annotated=True,
            )
        nodes_to_mark_annotated = list(gru_partition.nodes)
        _mark_nodes_as_annotated(nodes_to_mark_annotated)
    return annotated_partitions


def _annotate_max_pool2d(
    gm: torch.fx.GraphModule,
    quantization_config: Optional[QuantizationConfig],
    filter_fn: Optional[Callable[[Node], bool]] = None,
) -> List[List[Node]]:
    module_partitions = get_source_partitions(
        gm.graph, [torch.nn.MaxPool2d, torch.nn.functional.max_pool2d], filter_fn
    )
    maxpool_partitions = list(itertools.chain(*module_partitions.values()))
    annotated_partitions = []
    for maxpool_partition in maxpool_partitions:
        annotated_partitions.append(maxpool_partition.nodes)
        output_node = maxpool_partition.output_nodes[0]
        maxpool_node = None
        for n in maxpool_partition.nodes:
            if n.target == torch.ops.aten.max_pool2d.default:
                maxpool_node = n
        assert (
            maxpool_node is not None
        ), "XNNPACKQuantizer only works with torch.ops.aten.max_pool2d.default, "
        "please make sure you are exporting the model correctly"
        if _is_annotated([output_node, maxpool_node]):  # type: ignore[list-item]
            continue

        input_act = maxpool_node.args[0]  # type: ignore[union-attr]
        assert isinstance(input_act, Node)

        # only annotate maxpool when the output of the input node is annotated
        if (
            "quantization_annotation" not in input_act.meta
            or not input_act.meta["quantization_annotation"]._annotated
            or input_act.meta["quantization_annotation"].output_qspec is None
        ):
            continue
        # input and output of maxpool will share quantization parameter with input of maxpool
        act_qspec = SharedQuantizationSpec(input_act)
        # act_qspec = get_act_qspec(quantization_config)
        maxpool_node.meta["quantization_annotation"] = QuantizationAnnotation(  # type: ignore[union-attr]
            input_qspec_map={
                input_act: act_qspec,
            },
            _annotated=True,
        )
        output_node.meta["quantization_annotation"] = QuantizationAnnotation(
            output_qspec=act_qspec,
            _annotated=True,
        )
    return annotated_partitions


def _annotate_adaptive_avg_pool2d(
    gm: torch.fx.GraphModule,
    quantization_config: Optional[QuantizationConfig],
    filter_fn: Optional[Callable[[Node], bool]] = None,
<<<<<<< HEAD
) -> List[List[Node]]:
    module_partitions = get_source_partitions(gm.graph, [op], filter_fn)
=======
) -> None:
    """Always annotate adaptive_avg_pool2d op"""
    module_partitions = get_source_partitions(
        gm.graph, [torch.nn.AdaptiveAvgPool2d, F.adaptive_avg_pool2d], filter_fn
    )
>>>>>>> d176abd9
    partitions = list(itertools.chain(*module_partitions.values()))
    annotated_partitions = []
    for partition in partitions:
<<<<<<< HEAD
        annotated_partitions.append(partition.nodes)
        io_obs_sharing_node = partition.output_nodes[0]
        if _is_annotated([io_obs_sharing_node]):
=======
        pool_node = partition.output_nodes[0]
        if (
            pool_node.op != "call_function"
            or pool_node.target != torch.ops.aten.adaptive_avg_pool2d.default
        ):
            raise ValueError(f"{pool_node} is not an aten adaptive_avg_pool2d operator")

        if _is_annotated([pool_node]):
>>>>>>> d176abd9
            continue

        input_act = pool_node.args[0]
        assert isinstance(input_act, Node)

        # only annotate input output sharing operator
        # when the output of the input node is annotated
        if (
            "quantization_annotation" not in input_act.meta
            or not input_act.meta["quantization_annotation"]._annotated
            or input_act.meta["quantization_annotation"].output_qspec is None
        ):
            input_act_qspec = get_input_act_qspec(quantization_config)
        else:
            input_act_qspec = SharedQuantizationSpec(input_act)

        # output sharing with input
        output_act_qspec = SharedQuantizationSpec((input_act, pool_node))
        pool_node.meta["quantization_annotation"] = QuantizationAnnotation(
            input_qspec_map={
                input_act: input_act_qspec,
            },
            output_qspec=output_act_qspec,
            _annotated=True,
        )
    return annotated_partitions


<<<<<<< HEAD
def _annotate_adaptive_avg_pool2d(
    gm: torch.fx.GraphModule,
    quantization_config: Optional[QuantizationConfig],
    filter_fn: Optional[Callable[[Node], bool]] = None,
) -> List[List[Node]]:
    annotated_partitions_1 = _annotate_input_out_obs_sharing_op(
        torch.nn.AdaptiveAvgPool2d, gm, quantization_config, filter_fn
    )
    annotated_partitions_2 = _annotate_input_out_obs_sharing_op(
        F.adaptive_avg_pool2d, gm, quantization_config, filter_fn
    )
    return annotated_partitions_1 + annotated_partitions_2


=======
>>>>>>> d176abd9
def _annotate_add_relu(
    gm: torch.fx.GraphModule,
    quantization_config: Optional[QuantizationConfig],
    filter_fn: Optional[Callable[[Node], bool]] = None,
) -> List[List[Node]]:
    fused_partitions = find_sequential_partitions(
        gm, [torch.add, torch.nn.ReLU], filter_fn
    )
    annotated_partitions = []
    for fused_partition in fused_partitions:
        add_partition, relu_partition = fused_partition
        annotated_partitions.append(add_partition.nodes + relu_partition.nodes)
        if len(relu_partition.output_nodes) > 1:
            raise ValueError("Relu partition has more than one output node")
        relu_node = relu_partition.output_nodes[0]
        if len(add_partition.output_nodes) > 1:
            raise ValueError("add partition has more than one output node")
        add_node = add_partition.output_nodes[0]

        if _is_annotated([relu_node, add_node]):
            continue

        input_act_qspec = get_input_act_qspec(quantization_config)
        output_act_qspec = get_output_act_qspec(quantization_config)

        input_qspec_map = {}
        input_act0 = add_node.args[0]
        if isinstance(input_act0, Node):
            input_qspec_map[input_act0] = input_act_qspec

        input_act1 = add_node.args[1]
        if isinstance(input_act1, Node):
            input_qspec_map[input_act1] = input_act_qspec

        add_node.meta["quantization_annotation"] = QuantizationAnnotation(
            input_qspec_map=input_qspec_map,
            _annotated=True,
        )
        relu_node.meta["quantization_annotation"] = QuantizationAnnotation(
            output_qspec=output_act_qspec,
            _annotated=True,
        )
    return annotated_partitions


def _annotate_add(
    gm: torch.fx.GraphModule,
    quantization_config: Optional[QuantizationConfig],
    filter_fn: Optional[Callable[[Node], bool]] = None,
) -> List[List[Node]]:
    add_partitions = get_source_partitions(
        gm.graph, [operator.add, torch.add, operator.iadd], filter_fn
    )
    add_partitions = list(itertools.chain(*add_partitions.values()))
    annotated_partitions = []
    for add_partition in add_partitions:
        annotated_partitions.append(add_partition.nodes)
        add_node = add_partition.output_nodes[0]
        if _is_annotated([add_node]):
            continue

        input_act_qspec = get_input_act_qspec(quantization_config)
        output_act_qspec = get_output_act_qspec(quantization_config)

        input_qspec_map = {}
        input_act0 = add_node.args[0]
        if isinstance(input_act0, Node):
            input_qspec_map[input_act0] = input_act_qspec

        input_act1 = add_node.args[1]
        if isinstance(input_act1, Node):
            input_qspec_map[input_act1] = input_act_qspec

        add_node.meta["quantization_annotation"] = QuantizationAnnotation(
            input_qspec_map=input_qspec_map,
            output_qspec=output_act_qspec,
            _annotated=True,
        )
    return annotated_partitions


def _annotate_mul_relu(
    gm: torch.fx.GraphModule,
    quantization_config: Optional[QuantizationConfig],
    filter_fn: Optional[Callable[[Node], bool]] = None,
) -> None:
    fused_partitions = find_sequential_partitions(
        gm, [torch.mul, torch.nn.ReLU], filter_fn
    )
    for fused_partition in fused_partitions:
        mul_partition, relu_partition = fused_partition
        if len(relu_partition.output_nodes) > 1:
            raise ValueError("Relu partition has more than one output node")
        relu_node = relu_partition.output_nodes[0]
        if len(mul_partition.output_nodes) > 1:
            raise ValueError("mul partition has more than one output node")
        mul_node = mul_partition.output_nodes[0]

        if _is_annotated([relu_node, mul_node]):
            continue

        input_act_qspec = get_input_act_qspec(quantization_config)
        output_act_qspec = get_output_act_qspec(quantization_config)

        input_qspec_map = {}
        input_act0 = mul_node.args[0]
        if isinstance(input_act0, Node):
            input_qspec_map[input_act0] = input_act_qspec

        input_act1 = mul_node.args[1]
        if isinstance(input_act1, Node):
            input_qspec_map[input_act1] = input_act_qspec

        mul_node.meta["quantization_annotation"] = QuantizationAnnotation(
            input_qspec_map=input_qspec_map,
            _annotated=True,
        )
        relu_node.meta["quantization_annotation"] = QuantizationAnnotation(
            output_qspec=output_act_qspec,
            _annotated=True,
        )


def _annotate_mul(
    gm: torch.fx.GraphModule,
    quantization_config: Optional[QuantizationConfig],
    filter_fn: Optional[Callable[[Node], bool]] = None,
) -> None:
    mul_partitions = get_source_partitions(
        gm.graph, [operator.mul, torch.mul, operator.imul], filter_fn
    )
    mul_partitions = list(itertools.chain(*mul_partitions.values()))
    for mul_partition in mul_partitions:
        mul_node = mul_partition.output_nodes[0]
        if _is_annotated([mul_node]):
            continue

        input_act_qspec = get_input_act_qspec(quantization_config)
        output_act_qspec = get_output_act_qspec(quantization_config)

        input_qspec_map = {}
        input_act0 = mul_node.args[0]
        if isinstance(input_act0, Node):
            input_qspec_map[input_act0] = input_act_qspec

        input_act1 = mul_node.args[1]
        if isinstance(input_act1, Node):
            input_qspec_map[input_act1] = input_act_qspec

        mul_node.meta["quantization_annotation"] = QuantizationAnnotation(
            input_qspec_map=input_qspec_map,
            output_qspec=output_act_qspec,
            _annotated=True,
        )


OP_TO_ANNOTATOR = {
    "linear": _annotate_linear,
    "conv2d": _annotate_conv2d,
    "conv2d_relu": _annotate_conv2d_relu,
    "conv2d_bn": _annotate_conv2d_bn,
    "conv2d_bn_relu": _annotate_conv2d_bn_relu,
    "max_pool2d": _annotate_max_pool2d,
    "add": _annotate_add,
    "add_relu": _annotate_add_relu,
    "mul": _annotate_mul,
    "mul_relu": _annotate_mul_relu,
    "adaptive_avg_pool2d": _annotate_adaptive_avg_pool2d,
    # input output only gru
    "gru_io_only": _annotate_gru_io_only,
}<|MERGE_RESOLUTION|>--- conflicted
+++ resolved
@@ -562,24 +562,14 @@
     gm: torch.fx.GraphModule,
     quantization_config: Optional[QuantizationConfig],
     filter_fn: Optional[Callable[[Node], bool]] = None,
-<<<<<<< HEAD
-) -> List[List[Node]]:
-    module_partitions = get_source_partitions(gm.graph, [op], filter_fn)
-=======
-) -> None:
+) -> List[List[Node]]:
     """Always annotate adaptive_avg_pool2d op"""
     module_partitions = get_source_partitions(
         gm.graph, [torch.nn.AdaptiveAvgPool2d, F.adaptive_avg_pool2d], filter_fn
     )
->>>>>>> d176abd9
     partitions = list(itertools.chain(*module_partitions.values()))
     annotated_partitions = []
     for partition in partitions:
-<<<<<<< HEAD
-        annotated_partitions.append(partition.nodes)
-        io_obs_sharing_node = partition.output_nodes[0]
-        if _is_annotated([io_obs_sharing_node]):
-=======
         pool_node = partition.output_nodes[0]
         if (
             pool_node.op != "call_function"
@@ -588,9 +578,9 @@
             raise ValueError(f"{pool_node} is not an aten adaptive_avg_pool2d operator")
 
         if _is_annotated([pool_node]):
->>>>>>> d176abd9
-            continue
-
+            continue
+
+        annotated_partitions.append(partition.nodes)
         input_act = pool_node.args[0]
         assert isinstance(input_act, Node)
 
@@ -617,23 +607,6 @@
     return annotated_partitions
 
 
-<<<<<<< HEAD
-def _annotate_adaptive_avg_pool2d(
-    gm: torch.fx.GraphModule,
-    quantization_config: Optional[QuantizationConfig],
-    filter_fn: Optional[Callable[[Node], bool]] = None,
-) -> List[List[Node]]:
-    annotated_partitions_1 = _annotate_input_out_obs_sharing_op(
-        torch.nn.AdaptiveAvgPool2d, gm, quantization_config, filter_fn
-    )
-    annotated_partitions_2 = _annotate_input_out_obs_sharing_op(
-        F.adaptive_avg_pool2d, gm, quantization_config, filter_fn
-    )
-    return annotated_partitions_1 + annotated_partitions_2
-
-
-=======
->>>>>>> d176abd9
 def _annotate_add_relu(
     gm: torch.fx.GraphModule,
     quantization_config: Optional[QuantizationConfig],
