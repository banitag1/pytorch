#pragma once

#include <ATen/CUDAGeneratorImpl.h>
#include <ATen/core/ivalue.h>
#include <c10/util/Exception.h>
#include <torch/csrc/jit/ir/ir.h>

namespace torch {
namespace jit {
namespace fuser {
namespace cuda {

// This should match the tensor used in the code generation (almost exactly)
template <typename T, int N>
struct TensorArgCodegen {
  T& operator[](int64_t ind) {
    return data[ind];
  };

  T* data;
  // NOLINTNEXTLINE(cppcoreguidelines-avoid-c-arrays,modernize-avoid-c-arrays)
  int64_t size[N];
  // NOLINTNEXTLINE(cppcoreguidelines-avoid-c-arrays,modernize-avoid-c-arrays)
  int64_t stride[N];
  constexpr int nDims() {
    return N;
  }
  void setSize(int i, int64_t s) {
    size[i] = s;
  }
  void setStride(int i, int64_t s) {
    stride[i] = s;
  }
};

template <typename T>
struct TensorArgCodegen<T, 0> {
  T& operator[](int64_t ind) {
    return data[ind];
  };

  T* data;
  constexpr int nDims() {
    return 0;
  }
  void setSize(int, int64_t) {
    TORCH_INTERNAL_ASSERT(false, "Tried to set size of a 0-dim tensor");
  }
  void setStride(int, int64_t) {
    TORCH_INTERNAL_ASSERT(false, "Tried to set stride of a 0-dim tensor");
  }
};

struct ArgAbstract {
  // NOLINTNEXTLINE(modernize-use-equals-default)
  virtual ~ArgAbstract() {}
  virtual void* arg() = 0;
};

<<<<<<< HEAD
struct PhiloxCudaStateArg : public ArgAbstract {
  at::PhiloxCudaState val_;
  PhiloxCudaStateArg(at::PhiloxCudaState _val) : val_(_val){};
=======
struct ULongArg : public ArgAbstract {
  uint64_t val_;
  ULongArg(uint64_t _val) : val_(_val){};
  // NOLINTNEXTLINE(modernize-use-override,cppcoreguidelines-explicit-virtual-functions)
>>>>>>> 30c96c94
  void* arg() {
    return &val_;
  }
};

struct LongArg : public ArgAbstract {
  int64_t val_;
<<<<<<< HEAD
  explicit LongArg(int64_t _val) : val_(_val){};
=======
  LongArg(int64_t _val) : val_(_val){};
  // NOLINTNEXTLINE(modernize-use-override,cppcoreguidelines-explicit-virtual-functions)
>>>>>>> 30c96c94
  void* arg() {
    return &val_;
  }
};

<<<<<<< HEAD
struct DoubleArg : public ArgAbstract {
  double val_;
  explicit DoubleArg(double _val) : val_(_val){};
=======
struct IntArg : public ArgAbstract {
  int val_;
  IntArg(int _val) : val_(_val){};
  // NOLINTNEXTLINE(modernize-use-override,cppcoreguidelines-explicit-virtual-functions)
>>>>>>> 30c96c94
  void* arg() {
    return &val_;
  }
};

<<<<<<< HEAD
struct BoolArg : public ArgAbstract {
  bool val_;
  explicit BoolArg(bool _val) : val_(_val){};
=======
struct FloatArg : public ArgAbstract {
  float val_;
  FloatArg(float _val) : val_(_val){};
  // NOLINTNEXTLINE(modernize-use-override,cppcoreguidelines-explicit-virtual-functions)
>>>>>>> 30c96c94
  void* arg() {
    return &val_;
  }
};

struct TensorArgAbstract : ArgAbstract {
  // NOLINTNEXTLINE(modernize-use-override,modernize-use-equals-default)
  virtual ~TensorArgAbstract(){};
  virtual void setSize(int i, int64_t size) = 0;
  virtual void setStride(int i, int64_t stride) = 0;
  virtual void setPointer(void* ptr) = 0;
};

// This should match the tensor used in the code generation (almost exactly)
template <typename TENSOR_TYPE>
struct TensorArg : public TensorArgAbstract {
  TENSOR_TYPE instance_;

  void setSize(int i, int64_t size) override {
    instance_.setSize(i, size);
  }
  void setStride(int i, int64_t stride) override {
    instance_.setStride(i, stride);
  }
  void setPointer(void* ptr) override {
    instance_.data = static_cast<decltype(TENSOR_TYPE::data)>(ptr);
  }

  void* arg() override {
    return &instance_;
  }
};

template <typename T>
std::unique_ptr<TensorArgAbstract> getTensorArg(int nDims) {
  switch (nDims) {
    case (0):
      return std::make_unique<TensorArg<TensorArgCodegen<T, 0>>>();
    case (1):
      return std::make_unique<TensorArg<TensorArgCodegen<T, 1>>>();
    case (2):
      return std::make_unique<TensorArg<TensorArgCodegen<T, 2>>>();
    case (3):
      return std::make_unique<TensorArg<TensorArgCodegen<T, 3>>>();
    case (4):
      return std::make_unique<TensorArg<TensorArgCodegen<T, 4>>>();
    // NOLINTNEXTLINE(cppcoreguidelines-avoid-magic-numbers)
    case (5):
      // NOLINTNEXTLINE(cppcoreguidelines-avoid-magic-numbers)
      return std::make_unique<TensorArg<TensorArgCodegen<T, 5>>>();
    // NOLINTNEXTLINE(cppcoreguidelines-avoid-magic-numbers)
    case (6):
      // NOLINTNEXTLINE(cppcoreguidelines-avoid-magic-numbers)
      return std::make_unique<TensorArg<TensorArgCodegen<T, 6>>>();
    // NOLINTNEXTLINE(cppcoreguidelines-avoid-magic-numbers)
    case (7):
      // NOLINTNEXTLINE(cppcoreguidelines-avoid-magic-numbers)
      return std::make_unique<TensorArg<TensorArgCodegen<T, 7>>>();
    // NOLINTNEXTLINE(cppcoreguidelines-avoid-magic-numbers)
    case (8):
      // NOLINTNEXTLINE(cppcoreguidelines-avoid-magic-numbers)
      return std::make_unique<TensorArg<TensorArgCodegen<T, 8>>>();
    default:
      TORCH_INTERNAL_ASSERT(
          false,
          "Tried to gerneate a tensor to run a generated kernel with ",
          nDims,
          " dimensions, however it must be a 1-8 dimensional tensor.");
  }
}

std::unique_ptr<TensorArgAbstract> getTensorArg(
    c10::ScalarType dtype,
    int nDims);

class KernelArgumentHolder {
 public:
  // Push a tensor to the arguments
  void push(const at::Tensor& tensor);

  // Push a scalar or integer to the arguments
  void push(const IValue& val);

  void push(const at::PhiloxCudaState& val);

  // Create buffer, flatten arguments into it, align by 8 Bytes, return pointers
  // in the buffer
  void** getBuffer();

  void push(const c10::ArrayRef<c10::IValue>& args);

  void push(const std::vector<at::Tensor>& tensors);

  void appendPhiloxRNGSeed(uint64_t rand_offset);

 private:
  std::vector<std::unique_ptr<ArgAbstract>> arguments_;
  std::vector<void*> void_ptrs_;
  bool changed_ = true;
};

} // namespace cuda
} // namespace fuser
} // namespace jit
} // namespace torch<|MERGE_RESOLUTION|>--- conflicted
+++ resolved
@@ -57,16 +57,10 @@
   virtual void* arg() = 0;
 };
 
-<<<<<<< HEAD
 struct PhiloxCudaStateArg : public ArgAbstract {
   at::PhiloxCudaState val_;
   PhiloxCudaStateArg(at::PhiloxCudaState _val) : val_(_val){};
-=======
-struct ULongArg : public ArgAbstract {
-  uint64_t val_;
-  ULongArg(uint64_t _val) : val_(_val){};
   // NOLINTNEXTLINE(modernize-use-override,cppcoreguidelines-explicit-virtual-functions)
->>>>>>> 30c96c94
   void* arg() {
     return &val_;
   }
@@ -74,42 +68,26 @@
 
 struct LongArg : public ArgAbstract {
   int64_t val_;
-<<<<<<< HEAD
   explicit LongArg(int64_t _val) : val_(_val){};
-=======
-  LongArg(int64_t _val) : val_(_val){};
   // NOLINTNEXTLINE(modernize-use-override,cppcoreguidelines-explicit-virtual-functions)
->>>>>>> 30c96c94
   void* arg() {
     return &val_;
   }
 };
 
-<<<<<<< HEAD
 struct DoubleArg : public ArgAbstract {
   double val_;
   explicit DoubleArg(double _val) : val_(_val){};
-=======
-struct IntArg : public ArgAbstract {
-  int val_;
-  IntArg(int _val) : val_(_val){};
   // NOLINTNEXTLINE(modernize-use-override,cppcoreguidelines-explicit-virtual-functions)
->>>>>>> 30c96c94
   void* arg() {
     return &val_;
   }
 };
 
-<<<<<<< HEAD
 struct BoolArg : public ArgAbstract {
   bool val_;
   explicit BoolArg(bool _val) : val_(_val){};
-=======
-struct FloatArg : public ArgAbstract {
-  float val_;
-  FloatArg(float _val) : val_(_val){};
   // NOLINTNEXTLINE(modernize-use-override,cppcoreguidelines-explicit-virtual-functions)
->>>>>>> 30c96c94
   void* arg() {
     return &val_;
   }
