#include <torch/csrc/jit/codegen/cuda/codegen.h>
#include <torch/csrc/jit/codegen/cuda/expr_evaluator.h>
#include <torch/csrc/jit/codegen/cuda/instrumentation.h>
#include <torch/csrc/jit/codegen/cuda/kernel_expr_evaluator.h>
#include <torch/csrc/jit/codegen/cuda/kernel_ir.h>
#include <torch/csrc/jit/codegen/cuda/kernel_ir_dispatch.h>
#include <torch/csrc/jit/codegen/cuda/scheduler/mma_utils.h>
#include <torch/csrc/jit/codegen/cuda/type.h>
#include <torch/csrc/jit/codegen/cuda/utils.h>

#include <array>
#include <cmath>
#include <sstream>
#include <vector>

namespace torch {
namespace jit {
namespace fuser {
namespace cuda {
namespace codegen {

namespace {

std::string ptrType(DataType dt) {
  std::stringstream ss;
  ss << dt << "*";
  return ss.str();
}

//! Utility class to build an argument list
class ArgumentBuilder {
 public:
  //! Build an argument list where each argument is separated with a comma
  ArgumentBuilder() = default;

  //! Build an argument list where each argument has its own line
  ArgumentBuilder(int indent_level, const char* tab) {
    std::stringstream ss;
    for (const auto i : c10::irange(indent_level)) {
      (void)i; // Suppress unused variable warning
      ss << tab;
    }
    sep_ = ",\n" + ss.str();
  }

  //! Add a new argument
  template <typename T>
  ArgumentBuilder& arg(const T& x) {
    addSeparator();
    return append(x);
  }

  //! Append to the last argument
  template <typename T>
  ArgumentBuilder& append(const T& arg) {
    ss_ << arg;
    return *this;
  }

  //! Get a string of the argument list
  std::string str() const {
    return ss_.str();
  }

  friend std::ostream& operator<<(std::ostream& os, const ArgumentBuilder& ab) {
    return os << ab.str();
  }

 private:
  void addSeparator() {
    if (ss_.tellp() != 0) {
      ss_ << sep_;
    }
  }

 private:
  std::string sep_ = ", ";
  std::stringstream ss_;
};

//! Append to the last argument
template <>
ArgumentBuilder& ArgumentBuilder::append<bool>(const bool& arg) {
  ss_ << (arg ? "true" : "false");
  return *this;
}

//! Returns "template_name<template_arg>"
template <typename TemplateNameT, typename TemplateArgT>
std::string genTemplate(
    const TemplateNameT& template_name,
    const TemplateArgT& template_arg) {
  std::stringstream ss;
  ss << template_name << "<" << template_arg << ">";
  return ss.str();
}

//! Returns "func_name(func_arg)"
template <typename FuncNameT, typename FuncArgT>
std::string genCall(const FuncNameT& func_name, const FuncArgT& func_arg) {
  std::stringstream ss;
  ss << func_name << "(" << func_arg << ")";
  return ss.str();
}

//! Returns "func_name<template_arg>(func_arg)"
template <typename FuncNameT, typename TemplateArgT, typename FuncArgT>
std::string genCall(
    const FuncNameT& func_name,
    const TemplateArgT& template_arg,
    const FuncArgT& func_arg) {
  std::stringstream ss;
  ss << func_name << "<" << template_arg << ">(" << func_arg << ")";
  return ss.str();
}

//! A utility class to check if an expression of a particular type exists
class ExprFinder : kir::ConstIrVisitor {
 public:
  //! True if expr or any of its nested expressions is included in
  //! expr_types
  static bool exists(
      const Expr* expr,
      const std::unordered_set<ExprType>& expr_types) {
    ExprFinder finder(expr_types);
    finder.handle(std::vector<const Expr*>{expr});
    return finder.is_found_;
  }

 private:
  ExprFinder(const std::unordered_set<ExprType>& expr_types)
      : expr_types_(expr_types) {}

  using kir::ConstIrVisitor::handle;

  void handle(const Expr* expr) final {
    if (expr_types_.find(expr->etype()) != expr_types_.end()) {
      is_found_ = true;
      return;
    }
    kir::ConstIrVisitor::handle(expr);
  }

 private:
  const std::unordered_set<ExprType>& expr_types_;
  bool is_found_ = false;
};

class CudaKernelGenerator : private OptOutConstDispatch {
  static constexpr const char* kTab = "  ";

 public:
  static std::string generateKernelDefinition(
      const kir::Kernel* kernel,
      const std::string& kernel_name) {
    CudaKernelGenerator codegen(kernel);
    codegen.genDeclaration(kernel_name);
    codegen.startBlock();
    codegen.genPrologue();
    codegen.genBody();
    codegen.endBlock();
    TORCH_CHECK(codegen.block_nest_level_ == 0);
    return codegen.code_.str();
  }

 private:
  explicit CudaKernelGenerator(const kir::Kernel* kernel) : kernel_(kernel) {
    initStringStreamFormat(code_);
  }

  void initStringStreamFormat(std::stringstream& ss) {
    const int digits = std::numeric_limits<Double::ScalarType>::max_digits10;
    ss.imbue(std::locale("C"));
    ss << std::scientific << std::setprecision(digits);
  }

  // Generates the kernel function declaration
  void genDeclaration(const std::string& kernel_name) {
    const auto& kernel_summary = kernel_->summary();

    code_ << "__global__ void " << kernel_name << "(";

    std::unordered_set<Val*> unique_args;

    std::vector<Val*> params;

    // Inputs & Outputs
    for (auto val : kernel_->inputs()) {
      params.push_back(val);
    }
    for (auto val : kernel_->outputs()) {
      TORCH_INTERNAL_ASSERT(
          !val->isScalar(), "No scalar output is allowed: ", val->toString());
      params.push_back(val);
    }

    // Generate parameter declarations
    unsigned int duplicate_counter = 0;
    for (auto i : c10::irange(params.size())) {
      std::stringstream var_name_ss;
      if (params[i]->isA<TensorView>()) {
        var_name_ss << varName(params[i]->as<TensorView>());
      } else {
        var_name_ss << gen(params[i]);
      }

      // If value is duplicate in arguments change the name to avoid name
      // conflicts in args.
      if (!unique_args.emplace(params[i]).second) {
        var_name_ss << "_duplicate_" << duplicate_counter++;
      }

      if (const auto tv = dynamic_cast<TensorView*>(params[i])) {
        if (tv->isCpuScalar()) {
          code_ << " CpuScalarTensor<" << params[i]->dtype() << "> "
                << var_name_ss.str();
        } else {
          code_
              << "Tensor<" << params[i]->dtype() << ", "
              << TensorDomain::noReductions(tv->getMaybeRFactorDomain()).size()
              << "> " << var_name_ss.str();
        }
      } else {
        TORCH_INTERNAL_ASSERT(params[i]->isScalar()); // NOLINT (LLVM bug 48525)
        TORCH_INTERNAL_ASSERT(params[i]->definition() == nullptr);
        code_ << params[i]->dtype() << " " << var_name_ss.str();
      }

      if (i + 1 != params.size()) {
        code_ << ", ";
      }
    }

    // Global buffers
    for (auto allocate : kernel_summary.global_allocations) {
      TORCH_INTERNAL_ASSERT(allocate->buffer()->isA<TensorView>());
      const auto tv = allocate->buffer()->as<TensorView>();
      const auto& maybe_rfactor_domain = tv->domain()->hasRFactor()
          ? tv->domain()->getRFactorDomain()
          : tv->domain()->getRootDomain();
      const auto nDims = std::count_if(
          maybe_rfactor_domain.begin(),
          maybe_rfactor_domain.end(),
          [](const IterDomain* id) { return !id->isReduction(); });
      code_ << ", Tensor<" << tv->dtype() << ", " << nDims << "> "
            << varName(tv);
    }

    // Kernels generating random numbers take extra (seed, offset) arguments
    if (kernel_summary.max_rng_offsets >= 0) {
      code_ << ", at::PhiloxCudaState philox_args";
    }

    code_ << ") ";
  }

  // Generates setup code which is executed before the kernel body
  void genPrologue() {
    const auto& kernel_summary = kernel_->summary();

    // Random number generator (optional)
    if (kernel_summary.max_rng_offsets >= 0) {
      indent() << "auto philox_offset = philox_args.captured_ ?\n";
      indent()
          << "  static_cast<uint64_t>(*(philox_args.offset_.ptr) + philox_args.offset_intragraph_) :\n";
      indent() << "  philox_args.offset_.val;\n";
      indent() << "uint4 rng_result;\n";
      indent() << "nvfuser_index_t rng_subseq = -1;\n";
      indent() << "nvfuser_index_t rng_offset = -1;\n";
    }

    // Do we have any dynamic shared memory buffers?
    const bool has_dynamic_smem =
        !kernel_summary.dynamic_smem_allocations.empty();

    // Do we have any reductions?
    const bool has_reductions = kernel_summary.has_block_reductions ||
        kernel_summary.has_grid_reductions;
    const bool has_parallel_welford =
        kernel_summary.has_block_welford || kernel_summary.has_grid_welford;

    // Shared memory
    if (has_dynamic_smem || has_reductions || has_parallel_welford) {
      indent() << "alignas("
#ifndef USE_ROCM
               << 16 // always align to 16B for any shared mem allocation
#else
               << 8 // for HIP, we want 8-aligned even for smaller datatypes
#endif
               << ") extern __shared__ char array[];\n";

      if (has_dynamic_smem) {
        indent() << "unsigned smem_offset = 0;\n";
      }

      if (has_reductions || has_parallel_welford) {
        indent() << "void* shared_mem = array;\n";
        if (has_dynamic_smem) {
          if (has_parallel_welford) {
            indent() << "smem_offset += "
                     << "((blockDim.x * blockDim.y * blockDim.z) * 3 * sizeof("
                     << kernel_summary.largest_smem_data_type << "));\n";
          } else {
            indent() << "smem_offset += "
                     << "((blockDim.x * blockDim.y * blockDim.z) * sizeof("
                     << kernel_summary.largest_smem_data_type << "));\n";
          }
        }

        if (has_parallel_welford) {
          // Unpack shared mem pointer
          auto space_type = kernel_summary.largest_smem_data_type;
          indent()
              << "nvfuser_index_t block_size = blockDim.x*blockDim.y*blockDim.z;\n";
          indent() << space_type << " *shared_mem_var = "
                   << "static_cast<" << space_type << "*>("
                   << "shared_mem);\n";
          indent() << space_type
                   << " *shared_mem_avg = shared_mem_var + block_size;\n";
          indent() << space_type
                   << " *shared_mem_n = shared_mem_avg + block_size;\n";
        }
      }
    }

    // Call the initialization function if using a custom block sync
    if (std::getenv("PYTORCH_NVFUSER_USE_BLOCK_SYNC_ATOMIC")) {
      indent() << "block_sync::init();\n";
    }
  }

  void genBody() {
    for (auto expr : kernel_->topLevelExprs()) {
      OptOutConstDispatch::handle(expr);
    }
  }

  void startBlock(bool continuation = false) {
    if (continuation) {
      code_ << "{\n";
    } else {
      indent() << "{\n";
    }
    ++block_nest_level_;
  }

  void endBlock(const char* sep = "\n") {
    --block_nest_level_;
    TORCH_CHECK(block_nest_level_ >= 0);
    indent() << "}" << sep;
  }

  std::ostream& indent() {
    for (const auto i : c10::irange(block_nest_level_)) {
      (void)i; // Suppress unused variable warning
      code_ << kTab;
    }
    return code_;
  }

  std::string gen(const Statement* stmt) {
    std::stringstream tmp_code;
    initStringStreamFormat(tmp_code);
    std::swap(tmp_code, code_);
    OptOutConstDispatch::handle(stmt);
    std::swap(tmp_code, code_);
    return tmp_code.str();
  }

  std::string varName(const Val* val) {
    std::stringstream name;
    if (val->isA<TensorView>()) {
      name << "T";
    } else if (val->isA<kir::IntPair>()) {
      name << "ip";
    } else {
      name << typePrefix(val->dtype());
    }
    name << val->name();
    return name.str();
  }

  std::string genInline(const Statement* stmt) {
    const bool saved_inline = print_inline_;
    print_inline_ = true;
    auto result = gen(stmt);
    print_inline_ = saved_inline;
    // NOLINTNEXTLINE(performance-no-automatic-move)
    return result;
  }

  void handle(const kir::Predicate* pred) final {
    TORCH_INTERNAL_ASSERT(pred->hasValue());
    code_ << gen(pred->value());
  }

  void handle(const Bool* pred) final {
    const auto def = pred->definition();
    const bool has_alloc = alloc_map_.find(pred) != alloc_map_.end();
    if (def != nullptr && !has_alloc) {
      code_ << "(" << gen(def) << ")";
    } else if (pred->isConst()) {
      code_ << (*pred->value() ? "true" : "false");
    } else {
      code_ << varName(pred);
    }
  }

  void handle(const Double* d) final {
    const auto def = d->definition();
    const bool has_alloc = alloc_map_.find(d) != alloc_map_.end();
    if (def != nullptr && !has_alloc) {
      code_ << "(" << gen(def) << ")";
    } else if (d->isConst()) {
      auto val = *d->value();
      // note: default inf/nan doesn't work and should be replaced with macros
      // `NAN`, `POS_INFINITY` and `NEG_INFINITY` instead.
      if (std::isinf(val)) {
        if (val > 0) {
          code_ << "POS_INFINITY";
        } else {
          code_ << "NEG_INFINITY";
        }
      } else if (std::isnan(val)) {
        code_ << "NAN";
      } else {
        code_ << val;
      }
    } else {
      code_ << varName(d);
    }
  }

  void handle(const Int* i) final {
    // Check the replacement map first. If there's an entry for i, use
    // the corresponding replacement.
    auto replace_it = index_replacement_map_.find(i);
    if (replace_it != index_replacement_map_.end()) {
      code_ << replace_it->second;
      return;
    }

    const auto def = i->definition();
    const bool has_alloc = alloc_map_.find(i) != alloc_map_.end();
    if (def != nullptr && !has_alloc) {
      code_ << "(" << genInline(def) << ")";
    } else if (i->isConst()) {
      code_ << *i->value();
    } else {
      code_ << varName(i);
    }
  }

  void handle(const ComplexDouble* c) final {
    const auto def = c->definition();
    const bool has_alloc = alloc_map_.find(c) != alloc_map_.end();
    if (def != nullptr && !has_alloc) {
      code_ << "(" << gen(def) << ")";
    } else if (c->isConst()) {
      code_ << "std::complex<double>" << *c->value();
    } else {
      code_ << varName(c);
    }
  }

  void handle(const NamedScalar* ns) final {
    // dim3 components are unsigned int. Cast to signed integer to
    // support negative indexing
    if (ns->getParallelIndex().has_value() ||
        ns->getParallelDim().has_value()) {
      code_ << "((nvfuser_index_t)" << ns->name() << ")";
    } else {
      code_ << ns->name();
    }
  }

  //! Returns the sum of all indices in a TensorIndex,
  //!  or 0 if the indices vector is empty.
  //! Used lowering generic tensor index and lowering
  //!  mma fragment indices.
  std::string genTensorIndex(const kir::TensorIndex* ti) {
    bool first = true;
    std::stringstream index;
    for (auto* ind : ti->indices()) {
      if (!ind->isZeroInt()) {
        if (!first) {
          index << " + ";
        }
        index << genInline(ind);
        first = false;
      }
    }

    if (first) {
      index << "0";
    }

    return index.str();
  }

  void handle(const kir::TensorIndex* ti) final {
    bool is_volatile = ti->view()->getMemoryType() == MemoryType::Global &&
        kernel_->summary().sync_map.needsRawSync(ti->view()).hasBID();
    if (is_volatile) {
      code_ << "*(volatile " << ti->getDataType().value() << "*)&";
    }
    code_ << varName(ti->view()) << "[" << genTensorIndex(ti) << "]";
  }

  void handle(const ViewAsScalar* sv) final {
    indent() << gen(sv->output(0)) << " = " << gen(sv->input(0)) << "["
             << gen(sv->index()) << "];\n";
  }

  void handle(const IterDomain*) final {
    TORCH_INTERNAL_ASSERT(false, "Unreachable");
  }

  void handle(const TensorDomain*) final {
    TORCH_INTERNAL_ASSERT(false, "Unreachable");
  }

  void handle(const TensorView*) final {
    TORCH_INTERNAL_ASSERT(false, "Unreachable");
  }

  //! Utility for generating vectorized pointer access in ldsm and
  //!  cpasync.
  //! TODO: this access pattern as is could be merged with exisiting
  //!  vectorization handling logic but this path will be updated in
  //!  follow ups to optimize the generated assembly so keeping them
  //!  separate path for now.
  std::string genVectorPointer(Val* val, DataType dtype, int vec_size) {
    std::stringstream ss;

    ss << "reinterpret_cast<Array<" << dtype << "," << vec_size << ","
       << vec_size << ">*>(&" << gen(val) << ")";

    return ss.str();
  }

  // Utility function to emit a cp.async intrinsic
  void genCpAsync(const LoadStoreOp* ldst, int vec_size) {
    auto dtype = ldst->in()->getDataType().value();

    indent() << "Ampere::cpAsync("
             << genVectorPointer(ldst->out(), dtype, vec_size) << ","
             << genVectorPointer(ldst->in(), dtype, vec_size) << ");\n";
  }

  void genLdMatrix(const LoadStoreOp* ldst, int vector_word_size) {
    auto dtype = ldst->in()->getDataType().value();
    indent() << "Turing::ldMatrix";
    if (ldst->opType() == LoadStoreOpType::LdMatrixTranspose) {
      code_ << "T";
    }
    code_ << " (";
    code_ << "*" << genVectorPointer(ldst->out(), dtype, vector_word_size)
          << ","
          << "&" << gen(ldst->in()) << ");\n";
  }

  void handle(const ARangeOp* aop) final {
    auto index = genTensorIndex(aop->getLinearIndex()->as<kir::TensorIndex>());
    indent() << gen(aop->output(0)) << " = arange<" << aop->output(0)->dtype()
             << ">";
    code_ << "(" << index << ", " << gen(aop->start()) << ", "
          << gen(aop->step()) << ");\n";
  }

  void handle(const UnaryOp* uop) final {
    bool is_vector_op = false;
    size_t vector_word_size = 1;

    if (uop->out()->isA<kir::TensorIndex>()) {
      auto out_tv = uop->out()->as<kir::TensorIndex>()->view();
      if (std::any_of(
              out_tv->domain()->domain().begin(),
              out_tv->domain()->domain().end(),
              [&](IterDomain* id) { return id->isMma(); })) {
        auto mma = dynamic_cast<MmaOp*>(
            uop->out()->as<kir::TensorIndex>()->view()->definition());
        TORCH_INTERNAL_ASSERT(
            mma != nullptr, "CodeGen: mma op not in mma loop");
        genMmaInitialization(mma, uop);
        return;
      }
    }

    if (vectorize_scope_ && uop->out()->isA<kir::TensorIndex>()) {
      auto ti = uop->out()->as<kir::TensorIndex>();

      bool vectorize_op = false;
      bool misaligned_op = false;

      for (auto id : ti->view()->domain()->domain()) {
        if (!isParallelTypeVectorize(id->getParallelType())) {
          continue;
        }

        ExpressionEvaluator expr_eval(id->fusion());
        auto vector_size_optional = expr_eval.evaluate(id->extent());

        TORCH_INTERNAL_ASSERT(
            vector_size_optional.has_value(),
            "Could not evaluate constant value bound to vectorized dim.");

        vector_word_size = vector_size_optional->as<int64_t>();

        vectorize_op = id->getParallelType() == ParallelType::Vectorize;
        misaligned_op =
            id->getParallelType() == ParallelType::MisalignedVectorize;
        break;
      }

      if (vectorize_op) {
        TORCH_INTERNAL_ASSERT(
            uop->getUnaryOpType() == UnaryOpType::Set,
            "Cannot vectorize operations that are not sets. ",
            "Use cacheBefore and cacheAfter to store/load with vectorized reads into buffers.");
        is_vector_op = true;
      }

      if (misaligned_op) {
        is_vector_op = (uop->getUnaryOpType() == UnaryOpType::Set);
      }

      if (is_vector_op && !uop->in()->isScalar()) {
        TORCH_INTERNAL_ASSERT(
            uop->out()->dtype() == uop->in()->dtype(),
            "Vectorized store/load requires input and output datatypes match.");
      }

      if (is_vector_op) {
        auto out_tv = uop->out()->as<kir::TensorIndex>()->view();
        if (uop->in()->isScalar()) {
          // Note:
          //  Double buffered local tensors need indexed initialization,
          //   so will need to use `arraySet` option.
          if (out_tv->getMemoryType() == MemoryType::Local &&
              !(out_tv->isDoubleBuffered() || out_tv->isCircularBuffered())) {
            // Vectorized initialization
            indent() << varName(out_tv) << ".set(" << gen(uop->in()) << ");\n";
          } else {
            // Note: currently arraySet option is not vectorized, so it will
            //  rely on auto vectorization pass of cuda compiler.
            indent() << "arraySet<" << out_tv->getDataType().value() << ", "
                     << vector_word_size << ">(&" << gen(uop->out()) << ", "
                     << "(" << out_tv->getDataType().value() << ")"
                     << gen(uop->in()) << ");\n";
          }
        } else {
          // Vectorized load
          TORCH_INTERNAL_ASSERT(
              uop->in()->isA<kir::TensorIndex>(),
              "Invalid input to unary op with tensor output, found: ",
              uop->in()->toString());

          auto in_tv = uop->in()->as<kir::TensorIndex>()->view();
          bool localToGlobal = out_tv->getMemoryType() == MemoryType::Global &&
              in_tv->getMemoryType() == MemoryType::Local;

          bool globalToLocal = out_tv->getMemoryType() == MemoryType::Local &&
              in_tv->getMemoryType() == MemoryType::Global;

          bool globalToGlobal = out_tv->getMemoryType() == MemoryType::Global &&
              in_tv->getMemoryType() == MemoryType::Global;

          bool is_volatile_to = out_tv->getMemoryType() == MemoryType::Global &&
              kernel_->summary().sync_map.needsRawSync(out_tv).hasBID();

          bool is_volatile_from =
              in_tv->getMemoryType() == MemoryType::Global &&
              kernel_->summary().sync_map.needsRawSync(in_tv).hasBID();

          if (localToGlobal) {
            indent() << "loadLocalToGlobal<" << uop->out()->dtype() << ", "
                     << vector_word_size << ", "
                     << (is_volatile_to ? "true" : "false") << ">(";
            code_ << " &" << gen(uop->out()) << ", &" << gen(uop->in())
                  << ");\n";
          } else if (globalToLocal) {
            indent() << "loadGlobalToLocal<" << uop->out()->dtype() << ", "
                     << vector_word_size << ", "
                     << (is_volatile_from ? "true" : "false") << ">(&"
                     << gen(uop->out()) << ", ";
            code_ << " &" << gen(uop->in()) << ");\n";
          } else if (globalToGlobal) {
            indent() << "loadGlobalToGlobal<" << uop->out()->dtype() << ", "
                     << vector_word_size << ", "
                     << (is_volatile_to ? "true" : "false") << ", "
                     << (is_volatile_from ? "true" : "false") << ">(";
            code_ << " &" << gen(uop->out()) << ", ";
            code_ << " &" << gen(uop->in()) << ");\n";
          } else {
            indent() << "loadGeneric<" << uop->out()->dtype() << ", "
                     << vector_word_size << ">(";
            code_ << " &" << gen(uop->out()) << ", ";
            code_ << " &" << gen(uop->in()) << ");\n";
          }
        }
        return;
      }
    }

    const auto op_type = uop->getUnaryOpType();

    if (uop->out()->isA<NamedScalar>()) {
      if (auto op = inline_op_str(op_type)) {
        indent() << gen(uop->out()) << " = " << *op << genInline(uop->in())
                 << ";\n";
      }
      return;
    }

    if (!print_inline_) {
<<<<<<< HEAD
      if (op_type == UnaryOpType::RandLike) {
        auto out_tv = uop->out()->as<kir::TensorIndex>()->view();
        auto index = genTensorIndex(uop->in()->as<kir::TensorIndex>());
        int multiple = out_tv->getDataType() == DataType::Double ? 2 : 4;
        indent() << "nvfuser_index_t subseq" << uop->name() << " = (" << index
                 << ") / " << multiple << ";\n";
        indent() << "nvfuser_index_t component" << uop->name() << " = ("
                 << index << ") % " << multiple << ";\n";
        indent() << "nvfuser_index_t offset" << uop->name() << " = "
                 << uop->getRNGOffset() << ";\n";
        indent() << "if (rng_subseq != subseq" << uop->name()
                 << " || rng_offset != offset" << uop->name() << ") {\n";
        indent() << "  rng_result = philox(philox_args.seed_, subseq"
                 << uop->name() << ", offset / 4 + offset" << uop->name()
                 << ");\n";
        indent() << "  rng_subseq = subseq" << uop->name() << ";\n";
        indent() << "  rng_offset = offset" << uop->name() << ";\n";
        indent() << "}\n";
      }

=======
>>>>>>> 4a2d2e5e
      indent() << gen(uop->out());
      if (!uop->out()->isScalar() && !uop->in()->isScalar()) {
        code_ << "\n";
        indent() << kTab;
      }
      code_ << " = ";
    }

    if (auto op = inline_op_str(op_type)) {
      if (alsoBooleanOperator(op_type) &&
          uop->out()->dtype() == DataType::Bool) {
        code_ << stringifyBooleanOp(op_type) << gen(uop->in());
      } else {
        code_ << *op << gen(uop->in());
      }
    } else {
      if (op_type == UnaryOpType::Cast) {
        const auto cast_str =
            cast_func_str({uop->in()->dtype(), uop->out()->dtype()});
        TORCH_INTERNAL_ASSERT(
            cast_str.has_value(),
            "Invalid cast. Input type: ",
            uop->in()->dtype(),
            ", output type: ",
            uop->out()->dtype());
        code_ << cast_str.value();
      } else {
        code_ << op_type;
        if (needFloatSuffix(op_type) &&
            uop->out()->dtype() == DataType::Float) {
          code_ << "f";
        }
      }

      code_ << "(" << gen(uop->in()) << ")";
    }

    if (!print_inline_) {
      code_ << ";\n";
    }
  }

  void handle(const RNGOp* rop) final {
    // TODO: TORCH_INTERNAL_ASSERT that the scheduler correctly creates an
    // innermost ID of size 4 (float) or size 2 (double)?
    auto out_tv = rop->output(0)->as<kir::TensorIndex>()->view();
    auto index = genTensorIndex(rop->getPhiloxIndex()->as<kir::TensorIndex>());
    int multiple = out_tv->getDataType() == DataType::Double ? 2 : 4;
    indent() << "nvfuser_index_t linear_index" << rop->name() << " = " << index
             << ";\n";
    indent() << "nvfuser_index_t rng_subseq" << rop->name() << " = linear_index"
             << rop->name() << " / " << multiple << ";\n";
    indent() << "nvfuser_index_t rng_component" << rop->name()
             << " = linear_index" << rop->name() << " % " << multiple << ";\n";
    indent() << "nvfuser_index_t rng_offset" << rop->name() << " = "
             << rop->getRNGOffset() << ";\n";
    indent() << "if (rng_subseq != rng_subseq" << rop->name()
             << " || rng_offset != rng_offset" << rop->name() << ") {\n";
    indent() << "  rng_result = philox(seed, rng_subseq" << rop->name()
             << ", philox_offset / 4 + rng_offset" << rop->name() << ");\n";
    indent() << "  rng_subseq = rng_subseq" << rop->name() << ";\n";
    indent() << "  rng_offset = rng_offset" << rop->name() << ";\n";
    indent() << "}\n";
    auto op_type = rop->getRNGOpType();
    indent() << gen(rop->output(0)) << " = " << op_type;
    if (needFloatSuffix(op_type) &&
        rop->output(0)->dtype() == DataType::Float) {
      code_ << "f";
    }
    code_ << "(rng_result, rng_component" << rop->name() << ");\n";
  }

  std::string genBinaryOp(
      BinaryOpType op_type,
      DataType data_type,
      const std::string& lhs,
      const std::string& rhs) {
    std::stringstream expr;
    if (auto op = inline_op_str(op_type)) {
      expr << lhs << " ";
      if (alsoBooleanOperator(op_type) && data_type == DataType::Bool) {
        expr << stringifyBooleanOp(op_type);
      } else {
        expr << *op;
      }
      expr << " " << rhs;
    } else {
      if (integer_op_str(op_type) && isIntegralType(data_type)) {
        auto int_op = integer_op_str(op_type);
        expr << *int_op;
      } else if (bool_op_str(op_type) && isBooleanType(data_type)) {
        auto bool_op = bool_op_str(op_type);
        expr << *bool_op;
      } else {
        expr << op_type;
        if (needFloatSuffix(op_type) && data_type == DataType::Float) {
          expr << "f";
        }
      }
      expr << "(" << lhs << ", " << rhs << ")";
    }
    return expr.str();
  }

  // If one argument is a tensorview and the other is a scalar, make sure we
  // cast the scalar to the tensorview type
  std::string scalarCast(Val* lhs, Val* rhs) {
    // If neither are scalars return
    if (!((lhs->isScalar() || rhs->isScalar()) &&
          (lhs->isA<kir::TensorIndex>() || rhs->isA<kir::TensorIndex>()))) {
      return "";
    }

    // Looking for mixed tensorview scalar options where types don't match
    // but are either both floating or both int types. We should cast
    // scalar to tensorview type in these instances.
    auto lhs_t = lhs->dtype();
    auto rhs_t = rhs->dtype();

    // If same type, don't cast anything
    if (lhs_t == rhs_t) {
      return "";
    }

    // Don't do anything when dealing with bools
    if (lhs_t == DataType::Bool || rhs_t == DataType::Bool) {
      return "";
    }

    // Mixing floating and int combination
    if ((isFloatingPointType(lhs_t) != isFloatingPointType(rhs_t)) ||
        (isIntegralType(lhs_t) != isIntegralType(rhs_t))) {
      return "";
    }

    std::stringstream cast;
    cast << "(" << (lhs->isA<kir::TensorIndex>() ? lhs_t : rhs_t) << ") ";
    return cast.str();
  }

  // If possible, replace pow with mul. Return true when successful.
  bool genPowerWithMul(const BinaryOp* bop) {
    if (bop->getBinaryOpType() != BinaryOpType::Pow) {
      return false;
    }

    auto rhs = bop->rhs();
    c10::optional<double> exponent;
    if (auto val_int = dynamic_cast<Int*>(rhs)) {
      if (val_int->isConst()) {
        exponent = val_int->value().value();
      }
    } else if (auto val_float = dynamic_cast<Double*>(rhs)) {
      if (val_float->isConst()) {
        auto fp_exp = val_float->value().value();
        double int_exp = 0;
        if (std::modf(fp_exp, &int_exp) == 0) {
          exponent = int_exp;
        }
      }
    }

    if (!exponent.has_value()) {
      return false;
    }

    // Only **2 and **3 are considered
    if (!(exponent.value() == 2 || exponent.value() == 3)) {
      return false;
    }

    auto lhs = gen(bop->lhs());

    if (print_inline_) {
      code_ << lhs << " * " << lhs;
      if (exponent.value() == 3) {
        code_ << " * " << lhs;
      }
    } else {
      indent() << gen(bop->out());
      if (bop->out()->isScalar()) {
        code_ << " = " << lhs << " * " << lhs;
        if (exponent.value() == 3) {
          code_ << " * " << lhs;
        }
      } else {
        code_ << "\n";
        indent() << kTab << "= " << lhs << "\n";
        indent() << kTab << "* " << lhs;
        if (exponent.value() == 3) {
          code_ << "\n";
          indent() << kTab << "* " << lhs;
        }
      }
    }

    code_ << ";\n";
    return true;
  }

  void handle(const BinaryOp* bop) final {
    // Try replacing pow with mul
    if (genPowerWithMul(bop)) {
      return;
    }

    const auto op_type = bop->getBinaryOpType();
    if (print_inline_) {
      // Inline expression: `lhs op rhs`
      code_ << genBinaryOp(
          op_type, bop->out()->dtype(), gen(bop->lhs()), gen(bop->rhs()));
    } else {
      indent() << gen(bop->out());
      if (bop->out()->isScalar()) {
        // Single line: `out = lhs op rhs;`
        code_ << " = "
              << genBinaryOp(
                     op_type,
                     bop->out()->dtype(),
                     gen(bop->lhs()),
                     gen(bop->rhs()));
      } else {
        // Split TensorView expressions across multiple lines:
        //
        // out
        //    =  lhs
        //    op rhs;
        //

        auto cast = scalarCast(bop->lhs(), bop->rhs());
        if (auto op = inline_op_str(op_type)) {
          code_ << "\n";
          indent() << kTab << "= " << (bop->lhs()->isScalar() ? cast : "")
                   << gen(bop->lhs()) << "\n";
          indent() << kTab;
          if (alsoBooleanOperator(op_type) &&
              bop->out()->dtype() == DataType::Bool) {
            code_ << stringifyBooleanOp(op_type);
          } else {
            code_ << *op;
          }
          code_ << " " << (bop->rhs()->isScalar() ? cast : "")
                << gen(bop->rhs());
        } else {
          if (integer_op_str(op_type) && isIntegralType(bop->out()->dtype())) {
            auto int_op = integer_op_str(op_type);
            code_ << " = " << *int_op << "(\n";
          } else if (
              bool_op_str(op_type) && isBooleanType(bop->out()->dtype())) {
            auto bool_op = bool_op_str(op_type);
            code_ << " = " << *bool_op << "(\n";
          } else {
            std::stringstream op_str;
            op_str << op_type;
            if (needFloatSuffix(op_type) &&
                bop->out()->dtype() == DataType::Float) {
              op_str << "f";
            }
            code_ << " = " << op_str.str() << "(\n";
          }
          indent() << kTab << (bop->lhs()->isScalar() ? cast : "")
                   << gen(bop->lhs()) << ",\n";
          indent() << kTab << (bop->rhs()->isScalar() ? cast : "")
                   << gen(bop->rhs()) << ")";
        }
      }
      code_ << ";\n";
    }
  }

  void handle(const TernaryOp* top) final {
    if (!print_inline_) {
      indent() << gen(top->out());
      if (!top->out()->isScalar()) {
        code_ << "\n";
        indent() << kTab;
      }
      code_ << " = ";
    }

    code_ << top->getTernaryOpType() << "(" << gen(top->in1()) << ", ";

    // Make sure the two operands of where has the same
    // type. Note that compiling "where(0.0f, 0.0)" fails because of
    // the overloading ambiguity.
    if (top->getTernaryOpType() == TernaryOpType::Where) {
      auto cast = scalarCast(top->in2(), top->in3());
      code_ << (top->in2()->isScalar() ? cast : "") << gen(top->in2()) << ", "
            << (top->in3()->isScalar() ? cast : "") << gen(top->in3()) << ")";
    } else {
      code_ << gen(top->in2()) << ", " << gen(top->in3()) << ")";
    }

    if (!print_inline_) {
      code_ << ";\n";
    }
  }

  std::string genArchString(MmaOptions::MacroType macro) {
    std::stringstream ss;
    if (isVolta(macro)) {
      ss << "Volta";
    } else if (isTuring(macro)) {
      ss << "Turing";
    } else if (isAmpere(macro)) {
      ss << "Ampere";
    } else {
      TORCH_INTERNAL_ASSERT(false, "mma macro unknown arch");
    }
    return ss.str();
  }

  std::string genMmaOp(const MmaOp* mma, bool init = false) {
    std::stringstream ss;
    auto options = mma->options();
    ss << genArchString(options.macro) << "::";
    if (init) {
      ss << "init";
    }
    ss << toString(options.macro);

    if (isVolta(options.macro)) {
      ss << toString(options.operand_layout);
    } else if (isTuring(options.macro) || isAmpere(options.macro)) {
      // mma's in turing and ampere TN only, transpose is handled either
      //  via ldmatrix for fp16 or explicitly for other types.
      ss << "TN";
    }
    // TODO: additional parameter could be removed by swizzling iterdomain
    auto acc_stride = mma->accStride();
    TORCH_INTERNAL_ASSERT(acc_stride > 0);
    ss << "<" << acc_stride << ">";
    return ss.str();
  }

  void genMmaOperands(const MmaOp* mma) {
    std::stringstream ss;
    auto options = mma->options();
    auto in_a = mma->inA()->as<kir::TensorIndex>()->view();
    auto dtype = in_a->getDataType().value();
    indent() << kTab << "&(reinterpret_cast<Array<" << dtype << ","
             << getInputARegisterSize(options.macro) << ","
             << getInputARegisterSize(options.macro) << ">*>(&"
             << varName(mma->inA()->as<kir::TensorIndex>()->view()) << ")["
             << genTensorIndex(mma->inA()->as<kir::TensorIndex>()) << "])"
             << ",\n";
    indent() << kTab << "&(reinterpret_cast<Array<" << dtype << ","
             << getInputBRegisterSize(options.macro) << ","
             << getInputBRegisterSize(options.macro) << ">*>(&"
             << varName(mma->inB()->as<kir::TensorIndex>()->view()) << ")["
             << genTensorIndex(mma->inB()->as<kir::TensorIndex>()) << "])";
  }

  void genMmaInitialization(const MmaOp* mma, const UnaryOp* uop) {
    auto options = mma->options();

    indent() << genMmaOp(mma, true) << "(reinterpret_cast<Array<"
             << mma->out()->getDataType().value() << ","
             << getOutputRegisterSize(options.macro) << ","
             << getOutputRegisterSize(options.macro) << ">*>"
             << "(&" << gen(uop->out()) << "));\n";
  }

  void handle(const MmaOp* mma) final {
    auto options = mma->options();
    auto out = mma->out()->as<kir::TensorIndex>();
    indent() << genMmaOp(mma) << "(\n";
    indent() << kTab << "reinterpret_cast<Array<"
             << out->view()->getDataType().value() << ","
             << getOutputRegisterSize(options.macro) << ","
             << getOutputRegisterSize(options.macro) << ">*>(&"
             << gen(mma->out()) << "),\n";
    genMmaOperands(mma);
    code_ << ");\n";
  }

  std::string genReductionOp(BinaryOpType op_type, DataType data_type) {
    std::stringstream lambda;
    lambda << "[](" << data_type << " &a, " << data_type << " b) "
           << "{ a = " << genBinaryOp(op_type, data_type, "a", "b") << "; }";
    return lambda.str();
  }

  void handle(const BroadcastOp* stmt) final {
    TORCH_INTERNAL_ASSERT(stmt->out()->isA<kir::TensorIndex>());

    const ParallelTypeBitmap parallel_types =
        kernel_->summary().broadcast_parallel_types.at(stmt);

    if (parallel_types.none()) {
      // Not parallelized
      indent() << gen(stmt->out()) << "\n";
      indent() << kTab << " = " << gen(stmt->in()) << ";\n";
      return;
    }

    TORCH_INTERNAL_ASSERT(
        !parallel_types.hasBID(),
        "Parallel broadcast across blocks should have been translated to a GridBroadcast IR node");

    std::stringstream flags_str;
    for (const ParallelType pt : kParallelTypeTIDs) {
      const bool parallel_bcast = parallel_types.get(pt);
      if (pt != kParallelTypeTIDs[0]) {
        flags_str << ", ";
      }
      flags_str << (parallel_bcast ? "true" : "false");
    }

    const auto data_type = stmt->out()->dtype();
    indent() << "broadcast::blockBroadcast<" << flags_str.str() << ">(\n";
    indent() << kTab << gen(stmt->out()) << ",\n";
    indent() << kTab << gen(stmt->in()) << ",\n";
    indent() << kTab << "static_cast<" << data_type << "*>(shared_mem),\n";
    TORCH_INTERNAL_ASSERT(
        stmt->predicate() != nullptr && stmt->predicate()->hasValue());
    indent() << kTab << genInline(stmt->predicate()) << ");\n";
  }

  void genSerialReduction(
      const kir::TensorIndex* output,
      const Val* input,
      BinaryOpType reduction_op_type) {
    const auto gen_out = gen(output);
    indent() << gen_out << " = "
             << genBinaryOp(
                    reduction_op_type, output->dtype(), gen_out, gen(input))
             << ";\n";
    return;
  }

  void genWarpReduction(
      const kir::TensorIndex* output,
      const kir::TensorIndex* input,
      const Val* init,
      BinaryOpType reduction_op_type,
      kir::Predicate* read_pred) {
    bool is_single_warp =
        kernel_->getWarpPaddedParallelInfo().is_tidx_single_warp;

    indent() << "warp::warpReduceTIDX";
    if (is_single_warp) {
      code_ << "<true>(\n";
    } else {
      code_ << "<false>(\n";
    }
    indent() << kTab << gen(output) << ",\n";
    indent() << kTab << gen(input) << ",\n";
    indent() << kTab << genReductionOp(reduction_op_type, output->dtype())
             << ",\n";
    indent() << kTab << "threadIdx,\n";
    indent() << kTab << "blockDim,\n";
    indent() << kTab << "static_cast<" << output->dtype()
             << "*>(shared_mem),\n";
    TORCH_INTERNAL_ASSERT(read_pred != nullptr && read_pred->hasValue());
    indent() << kTab << genInline(read_pred) << ",\n";
    indent() << kTab << output->dtype() << "(" << genInline(init) << "));\n";
  }

  void genBlockReduction(
      const kir::TensorIndex* output,
      const kir::TensorIndex* input,
      const Val* init,
      BinaryOpType reduction_op_type,
      kir::Predicate* read_pred,
      kir::Predicate* write_pred) {
    const auto par_domains = ir_utils::getParallelDomains(output);
    // Get parallel reduction domains
    const bool tidx =
        par_domains.find(ParallelType::TIDx) != par_domains.end() &&
        par_domains.at(ParallelType::TIDx)->isReduction();
    const bool tidy =
        par_domains.find(ParallelType::TIDy) != par_domains.end() &&
        par_domains.at(ParallelType::TIDy)->isReduction();
    const bool tidz =
        par_domains.find(ParallelType::TIDz) != par_domains.end() &&
        par_domains.at(ParallelType::TIDz)->isReduction();

    const auto data_type = output->dtype();

    indent() << "blockReduce<" << (tidx ? "true" : "false") << ", "
             << (tidy ? "true" : "false") << ", " << (tidz ? "true" : "false")
             << ">(\n";
    indent() << kTab << gen(output) << ",\n";
    indent() << kTab << gen(input) << ",\n";
    indent() << kTab << genReductionOp(reduction_op_type, output->dtype())
             << ",\n";
    indent() << kTab << "threadIdx,\n";
    indent() << kTab << "blockDim,\n";
    indent() << kTab << "static_cast<" << data_type << "*>(shared_mem),\n";
    TORCH_INTERNAL_ASSERT(read_pred != nullptr && read_pred->hasValue());
    indent() << kTab << genInline(read_pred) << ",\n";
    // Pass the write predicate if available and different from the
    // default predicate. The blockReduce runtime function uses the
    // default predicate for both read and write when only the
    // default one is given.
    if (write_pred != nullptr) {
      TORCH_INTERNAL_ASSERT(write_pred->hasValue());
      indent() << kTab << genInline(write_pred) << ",\n";
    }
    indent() << kTab << data_type << "(" << genInline(init) << "));\n";
  }

  void handle(const ReductionOp* rop) final {
    TORCH_INTERNAL_ASSERT(rop->out()->isA<kir::TensorIndex>());

    const auto output = rop->out()->as<kir::TensorIndex>();
    const auto input = rop->in()->as<kir::TensorIndex>();
    const auto domain = output->view()->domain();
    const auto op_type = rop->getReductionOpType();

    const bool has_block_reduce = domain->hasBlockReduction();
    const bool has_grid_reduce = domain->hasGridReduction();

    TORCH_INTERNAL_ASSERT(
        !has_grid_reduce,
        "ReductionOp does not support block parallelization. GridReductionOp must be used. ",
        rop->toString());

    if (!has_block_reduce) {
      genSerialReduction(output, input, op_type);
    } else if (
        auto reduction_id = ir_utils::getMaybeWarpReductionDim(output, input)) {
      genWarpReduction(output, input, rop->init(), op_type, rop->predicate());
    } else {
      genBlockReduction(
          output,
          input,
          rop->init(),
          op_type,
          rop->predicate(),
          rop->writePredicate());
    }
  }

  void handle(const LoadStoreOp* ldst) {
    // TODO:
    //  Need to gradually merge the code path of this
    //   with UnaryOp::Set for vectorization.
    //  There is quite a bit of possible clean up.
    bool vectorize_op = false;
    size_t vector_word_size = 1;
    auto ti = ldst->out()->as<kir::TensorIndex>();

    // Check vectorization and set vector word size
    for (auto id : ti->view()->domain()->domain()) {
      if (!isParallelTypeVectorize(id->getParallelType())) {
        continue;
      }

      ExpressionEvaluator expr_eval(id->fusion());
      auto vector_size_optional = expr_eval.evaluate(id->extent());

      TORCH_INTERNAL_ASSERT(
          vector_size_optional.has_value(),
          "Could not evaluate constant value bound to vectorized dim.");

      TORCH_INTERNAL_ASSERT(
          id->getParallelType() != ParallelType::MisalignedVectorize,
          "LoadStoreOp: no support yet for mis-aligned vectorization");
      vector_word_size = vector_size_optional->as<int64_t>();
      vectorize_op = true;
      break;
    }

    // Dispatch instruction generation:
    switch (ldst->opType()) {
      case LoadStoreOpType::LdMatrix:
      case LoadStoreOpType::LdMatrixTranspose:
        TORCH_INTERNAL_ASSERT(
            vectorize_op, "LdMatrix: Vectorization required: ", ldst);
        genLdMatrix(ldst, vector_word_size);
        break;
      case LoadStoreOpType::CpAsync:
        genCpAsync(ldst, vector_word_size);
        break;
      default:
        TORCH_INTERNAL_ASSERT(false, "LoadStoreOp: Unknown op type");
    }
  }

  void handle(const WelfordOp* wop) final {
    TORCH_INTERNAL_ASSERT(wop->out()->isA<kir::TensorIndex>());

    const auto out = wop->out()->as<kir::TensorIndex>();
    const auto domain = out->view()->domain();

    const auto out_var = wop->outVar();
    const auto out_avg = wop->outAvg();
    const auto out_N = wop->outN();

    const auto in_var = wop->inVar();
    const auto in_avg = wop->inAvg();
    const auto in_N = wop->inN();

    // inVar was allowed to be nullptr. Make sure it isn't.
    TORCH_INTERNAL_ASSERT(
        in_var != nullptr, "Welford var input nullptr not allowed");

    const bool has_block_reduce = domain->hasBlockReduction();
    const bool has_grid_reduce = domain->hasGridReduction();

    // Serial WelfordOp generation
    if (!has_block_reduce && !has_grid_reduce) {
      indent() << "welfordCombine ("
               << "\n";
      indent() << kTab << gen(out_avg) << ",\n";
      indent() << kTab << gen(out_var) << ",\n";
      indent() << kTab << gen(out_N) << ",\n";
      indent() << kTab << gen(in_avg) << ",\n";
      indent() << kTab << "(" << out_avg->dtype() << ")" << gen(in_var)
               << ",\n";
      indent() << kTab << "(" << out_N->dtype() << ")" << gen(in_N) << ");\n";
      return;
    }

    const auto par_domains = ir_utils::getParallelDomains(wop->out());
    // Get parallel reduction domains
    const bool tidx =
        par_domains.find(ParallelType::TIDx) != par_domains.end() &&
        par_domains.at(ParallelType::TIDx)->isReduction();
    const bool tidy =
        par_domains.find(ParallelType::TIDy) != par_domains.end() &&
        par_domains.at(ParallelType::TIDy)->isReduction();
    const bool tidz =
        par_domains.find(ParallelType::TIDz) != par_domains.end() &&
        par_domains.at(ParallelType::TIDz)->isReduction();

    const auto data_type = wop->out()->dtype();

    if (has_block_reduce) {
      if (has_grid_reduce) {
        // allocate block result
        indent() << data_type << " "
                 << "block_result_avg_" << block_reduce_name_ << " = "
                 << gen(wop->initAvg()) << ";\n";
        indent() << data_type << " "
                 << "block_result_var_" << block_reduce_name_ << " = "
                 << gen(wop->initVar()) << ";\n";
        indent() << out_N->dtype() << " "
                 << "block_result_n_" << block_reduce_name_ << " = "
                 << gen(wop->initN()) << ";\n";
      }
      indent() << "blockWelford<" << (tidx ? "true" : "false") << ", "
               << (tidy ? "true" : "false") << ", " << (tidz ? "true" : "false")
               << ">(\n";
      if (has_grid_reduce) {
        indent() << kTab << "block_result_avg_" << block_reduce_name_ << ",\n";
        indent() << kTab << "block_result_var_" << block_reduce_name_ << ",\n";
        indent() << kTab << "block_result_n_" << block_reduce_name_ << ",\n";
      } else {
        indent() << kTab << gen(wop->outAvg()) << ",\n";
        indent() << kTab << gen(wop->outVar()) << ",\n";
        indent() << kTab << gen(wop->outN()) << ",\n";
      }
      indent() << kTab << gen(in_avg) << ",\n";
      indent() << kTab << out_avg->dtype() << "(" << gen(in_var) << "),\n";
      indent() << kTab << out_N->dtype() << "(" << gen(in_N) << "),\n";
      indent() << kTab << "threadIdx,\n";
      indent() << kTab << "blockDim,\n";
      indent() << kTab << "reinterpret_cast<" << data_type
               << "*>(shared_mem_avg),\n";
      indent() << kTab << "reinterpret_cast<" << data_type
               << "*>(shared_mem_var),\n";
      indent() << kTab << "reinterpret_cast<" << out_N->dtype()
               << "*>(shared_mem_n),\n";
      TORCH_INTERNAL_ASSERT(wop->predicate() != nullptr);
      TORCH_INTERNAL_ASSERT(
          wop->predicate() != nullptr && wop->predicate()->hasValue());
      auto read_pred = genInline(wop->predicate());
      indent() << kTab << read_pred << ",\n";
      if (wop->writePredicate() != nullptr) {
        TORCH_INTERNAL_ASSERT(wop->writePredicate()->hasValue());
        auto write_pred = genInline(wop->writePredicate());
        indent() << kTab << write_pred << ",\n";
      }
      indent() << kTab << data_type << "(0));\n";
    }
  }

  // Support ReductionOp and WelfordOp
  template <typename REDUCTION_OP>
  std::string generateGridReduceTemplateFlags(
      const REDUCTION_OP* rop,
      const ParallelTypeBitmap& thread_pred) {
    TORCH_INTERNAL_ASSERT(
        !rop->isAllreduce(),
        "This is not for the allreduce reduction kernel\n");

    const auto par_domains = ir_utils::getParallelDomains(rop->outputs()[0]);
    ArgumentBuilder flags;
    for (const ParallelType pt : kParallelTypeThreads) {
      const bool parallel_reduction =
          par_domains.find(pt) != par_domains.end() &&
          par_domains.at(pt)->isReduction();
      const bool pred = thread_pred.get(pt);
      TORCH_INTERNAL_ASSERT(
          !(parallel_reduction && pred), "Cannot reduce predicated axis: ", pt);
      bool flag = false;
      // Currently assumed that no dimensions parallelized with blocks
      // are predicated. This assumption may be lifted, but
      // gridReduction would need some changes.
      if (isParallelTypeBlockDim(pt)) {
        TORCH_INTERNAL_ASSERT(
            !pred, "Predication on block dimensions not allowed: ", pt);
        flag = parallel_reduction;
      } else {
        flag = !pred && !parallel_reduction;
      }
      flags.arg(flag);
    }
    return flags.str();
  }

  // TODO: This should replace generateGridReduceTemplateFlags once
  // GridWelford is refactored as GridReduction.
  template <typename REDUCTION_OP>
  std::string generateGridReduceTemplateFlags2(
      const REDUCTION_OP* rop,
      const ParallelTypeBitmap& thread_pred) {
    TORCH_INTERNAL_ASSERT(
        !rop->isAllreduce(),
        "This is not for the allreduce reduction kernel\n");

    const auto par_domains =
        ir_utils::getParallelDomains(ir_utils::getTvOutput(rop));
    ArgumentBuilder flags;
    for (const ParallelType pt : kParallelTypeThreads) {
      const bool parallel_reduction =
          par_domains.find(pt) != par_domains.end() &&
          par_domains.at(pt)->isReduction();
      const bool pred = thread_pred.get(pt);
      TORCH_INTERNAL_ASSERT(
          !(parallel_reduction && pred), "Cannot reduce predicated axis: ", pt);
      // Currently assumed that no dimensions parallelized with blocks
      // are predicated. This assumption may be lifted, but
      // gridReduction would need some changes.
      if (isParallelTypeBlockDim(pt)) {
        TORCH_INTERNAL_ASSERT(
            !pred, "Predication on block dimensions not allowed: ", pt);
      }
      flags.arg(parallel_reduction);
    }
    return flags.str();
  }

  void addProfileArguments(ArgumentBuilder& func_args, const Expr* expr) {
    if (isOptionEnabled(EnableOption::KernelProfile) &&
        kernel_->profile().isProfiled(expr)) {
      const auto& buffer_indices =
          kernel_->profile().getIndicesInProfileBuffer(expr);
      auto buffer = kernel_->profile().getBuffer();
      TORCH_INTERNAL_ASSERT(buffer != nullptr);
      for (const auto& index : buffer_indices) {
        func_args.arg(varName(buffer)).append("[").append(index).append("]");
      }
    }
  }

  void handle(const kir::GridReduction* grop) final {
    TORCH_INTERNAL_ASSERT(grop->out()->isA<kir::TensorIndex>());

    const auto out = grop->out()->as<kir::TensorIndex>();
    const auto domain = out->view()->domain();
    TORCH_INTERNAL_ASSERT(domain->hasGridReduction());

    const auto data_type = grop->out()->dtype();
    const auto op_type = grop->getReductionOpType();

    TORCH_INTERNAL_ASSERT(
        grop->reduction_buffer()->buffer()->isA<TensorView>());
    TORCH_INTERNAL_ASSERT(grop->sync_buffer()->buffer()->isA<TensorView>());
    const auto work_buffer =
        grop->reduction_buffer()->buffer()->as<TensorView>();
    const auto sync_buffer = grop->sync_buffer()->buffer()->as<TensorView>();

    if (grop->isAllreduce()) {
      generateGridAllreduce(grop);
      return;
    }

    const std::string flags_str =
        generateGridReduceTemplateFlags2(grop, grop->threadPredicate());

    const bool persistent_sync =
        kernel_->summary().has_cooperative_grid_reduction;

    // Since block-level reduction is already done, those dimensions
    // with tidx/y/z being true do not participate in the grid
    // reduction.
    ArgumentBuilder template_args;
    template_args.arg(flags_str).arg(persistent_sync);

    ArgumentBuilder func_args(block_nest_level_ + 1, kTab);
    func_args.arg(gen(grop->out()));
    func_args.arg(gen(grop->in()));
    func_args.arg(genReductionOp(op_type, out->dtype()));
    func_args.arg("&").append(varName(work_buffer)).append("[0]");
    func_args.arg("&").append(varName(sync_buffer)).append("[0]");
    func_args.arg(genCall("static_cast", ptrType(data_type), "shared_mem"));
    // read and write predicates
    TORCH_INTERNAL_ASSERT(
        grop->predicate() != nullptr && grop->predicate()->hasValue());
    const auto read_pred = genInline(grop->predicate());
    func_args.arg(read_pred);
    if (grop->writePredicate() != nullptr) {
      TORCH_INTERNAL_ASSERT(grop->writePredicate()->hasValue());
      func_args.arg(genInline(grop->writePredicate()));
    } else {
      func_args.arg(read_pred);
    }
    // Init val
    func_args.arg(genCall(data_type, genInline(grop->init())));
    func_args.arg(genInline(grop->entrance_index()));
    func_args.arg(genInline(grop->entrances()));

    addProfileArguments(func_args, grop);

    indent() << "reduction::gridReduce<" << template_args << ">(\n";
    indent() << kTab << func_args << ");\n";
  }

  std::string genFusedReductionName(const TensorView* reduction_out) {
    return varName(reduction_out) + "_reduction";
  }

  void generateGridAllreduce(const kir::GridReduction* grop) {
    TORCH_INTERNAL_ASSERT(grop->isAllreduce());

    const auto out = grop->out()->as<kir::TensorIndex>();

    const auto data_type = grop->out()->dtype();
    const auto op_type = grop->getReductionOpType();

    const auto work_buffer =
        grop->reduction_buffer()->buffer()->as<TensorView>();
    const auto sync_buffer = grop->sync_buffer()->buffer()->as<TensorView>();

    const auto reduction_name = genFusedReductionName(out->view());

    // template <typename Func, typename... Types>
    // __device__ __inline__ void reduce(
    //   RefTuple<Types...> out,
    //   const LocalTuple<Types...>& inp,
    //   VolatilePtrTuple<Types...> global_work_buffer,
    //   int64_t* global_sync_buffer, // Allocated as product of all
    //                                // non-participating Grid dimension
    //   PtrTuple<Types...> shared_buf,
    //   bool read_pred, // Prevent reading from out of bounds memory
    //   bool write_pred, // Prevent from writing out of bounds
    //   const LocalTuple<Types...>& init_val,
    //   Func reduction_op);

    indent() << reduction_name << ".reduce(\n";

    ArgumentBuilder func_args(block_nest_level_ + 1, kTab);
    // out
    func_args.arg(genCall("RefTuple", data_type, gen(grop->out())));
    // inp
    func_args.arg(genCall("ConstRefTuple", data_type, gen(grop->in())));
    // global_work_buffer
    func_args.arg(genCall(
        "VolatilePtrTuple", data_type, "&" + varName(work_buffer) + "[0]"));
    // global_sync_buffer
    func_args.arg("&").append(varName(sync_buffer)).append("[0]");
    // shared_buf
    func_args.arg(genCall(
        "PtrTuple",
        data_type,
        genCall("static_cast", ptrType(data_type), "shared_mem")));
    // read and write predicates
    TORCH_INTERNAL_ASSERT(
        grop->predicate() != nullptr && grop->predicate()->hasValue());
    const auto read_pred = genInline(grop->predicate());
    auto write_pred = read_pred;
    if (grop->writePredicate() != nullptr) {
      TORCH_INTERNAL_ASSERT(grop->writePredicate()->hasValue());
      write_pred = genInline(grop->writePredicate());
    }
    func_args.arg(read_pred).arg(write_pred);
    // init_val
    func_args.arg(genCall("LocalTuple", data_type, genInline(grop->init())));
    // reduction_op
    func_args.arg(genReductionOp(op_type, out->dtype()));

    addProfileArguments(func_args, grop);

    indent() << kTab << func_args << ");\n";
  }

  void handle(const kir::GroupedGridReduction* grouped_grop) final {
    const auto out = ir_utils::getTvOutput(grouped_grop);
    const auto domain = out->domain();
    TORCH_INTERNAL_ASSERT(domain->hasGridReduction());

    TORCH_INTERNAL_ASSERT(
        grouped_grop->sync_buffer()->buffer()->isA<TensorView>());
    const auto sync_buffer =
        grouped_grop->sync_buffer()->buffer()->as<TensorView>();

    if (grouped_grop->isAllreduce()) {
      generateGroupedGridAllreduce(grouped_grop);
      return;
    }

    TORCH_INTERNAL_ASSERT(
        grouped_grop->numExprs() == 2,
        "Only grouping of 2 reductions is supported. ",
        grouped_grop->toString());

    const std::string flags_str = generateGridReduceTemplateFlags2(
        grouped_grop, grouped_grop->threadPredicate());

    const bool persistent_sync =
        kernel_->summary().has_cooperative_grid_reduction;

    // Since block-level reduction is already done, those dimensions
    // with tidx/y/z being true do not participate in the grid
    // reduction.
    ArgumentBuilder template_args;
    template_args.arg(flags_str).arg(persistent_sync);

    ArgumentBuilder func_args(block_nest_level_ + 1, kTab);

    // Append arguments for each reduction
    for (const auto i : c10::irange(grouped_grop->numExprs())) {
      TORCH_INTERNAL_ASSERT(
          grouped_grop->reduction_buffers().at(i)->buffer()->isA<TensorView>());
      const auto work_buffer =
          grouped_grop->reduction_buffers().at(i)->buffer()->as<TensorView>();

      func_args.arg(gen(grouped_grop->output(i)));
      func_args.arg(gen(grouped_grop->input(i)));
      func_args.arg(genCall(
          grouped_grop->output(i)->dtype(),
          genInline(grouped_grop->initVal(i))));
      func_args.arg(genReductionOp(
          grouped_grop->getReductionOpType(i),
          grouped_grop->output(i)->dtype()));
      func_args.arg("&").append(varName(work_buffer)).append("[0]");
    }

    // The rest of the arguments are common between the reductions
    func_args.arg("&").append(varName(sync_buffer)).append("[0]");
    func_args.arg("shared_mem");
    // read and write predicates
    TORCH_INTERNAL_ASSERT(
        grouped_grop->predicate() != nullptr &&
        grouped_grop->predicate()->hasValue());
    const auto read_pred = genInline(grouped_grop->predicate());
    func_args.arg(read_pred);
    if (grouped_grop->writePredicate() != nullptr) {
      TORCH_INTERNAL_ASSERT(grouped_grop->writePredicate()->hasValue());
      func_args.arg(genInline(grouped_grop->writePredicate()));
    } else {
      func_args.arg(read_pred);
    }

    func_args.arg(genInline(grouped_grop->entrance_index()));
    func_args.arg(genInline(grouped_grop->entrances()));

    addProfileArguments(func_args, grouped_grop);

    indent() << "reduction::gridReduceGroup<" << template_args << ">(\n";
    indent() << kTab << func_args << ");\n";
  }

  void handle(const kir::GroupedGridWelford* grouped_gwop) final {
    if (grouped_gwop->isAllreduce()) {
      generateGroupedGridAllreduceWelford(grouped_gwop);
      return;
    } else {
      TORCH_INTERNAL_ASSERT(
          false, "Non-allreduce grouped grid welford is not yet supported");
    }
  }

  // Enumerates all combinations of index values of grouped
  // loops. Each combination is a vector of loop index values. The
  // length of the vector is the number of grouped loops.
  //
  // Example 1: only one domain of extent 2 is grouped: {{0}, {1}}.
  // Example 2: two domains of extents 2 and 3 are grouped: {{0, 0},
  // {0, 1}, {0, 2}, {1, 0}, {1, 1}, {1, 2}}
  std::vector<std::vector<int64_t>> getGroupedLoopIndexConcreteIntSets() {
    std::vector<std::vector<int64_t>> index_combinationsatoins;

    // Initialize with an empty vector
    index_combinationsatoins.push_back(std::vector<int64_t>());

    // Incrementally build a combinatorial set
    for (const auto loop : grouped_loops_) {
      const auto iter_count = loop->stop()->evaluateInt();
      std::vector<std::vector<int64_t>> new_combinations;
      // Append integers from 0 to iter_count to all the vectors built
      // so far
      for (const auto& index_vec : index_combinationsatoins) {
        for (int64_t i = 0; i < iter_count; ++i) {
          auto index_vec_appended = index_vec;
          index_vec_appended.push_back(i);
          new_combinations.push_back(index_vec_appended);
        }
      }
      index_combinationsatoins = std::move(new_combinations);
    }

    return index_combinationsatoins;
  }

  //! Returns all combinations of maps from index Vals of grouped loops to their
  //! conrete integers.
  std::vector<std::unordered_map<const Int*, int64_t>>
  getLoopIndexReplacementMaps() {
    std::vector<std::unordered_map<const Int*, int64_t>> maps;

    if (grouped_loops_.empty()) {
      std::unordered_map<const Int*, int64_t> empty_map;
      return {empty_map};
    }

    // Vector of indices of grouped loops
    std::vector<Int*> loop_indices;
    std::transform(
        grouped_loops_.begin(),
        grouped_loops_.end(),
        std::back_inserter(loop_indices),
        [](const kir::ForLoop* loop) { return loop->index()->as<Int>(); });

    // All combinations of loop index integer values
    const auto index_val_sets = getGroupedLoopIndexConcreteIntSets();

    // Create maps from loop index Vals to integers
    for (const auto& index_values : index_val_sets) {
      TORCH_INTERNAL_ASSERT(loop_indices.size() == index_values.size());
      std::unordered_map<const Int*, int64_t> index_val_map;
      for (const auto i : c10::irange(loop_indices.size())) {
        auto loop_index = loop_indices.at(i);
        auto index_val = index_values.at(i);
        index_val_map.emplace(loop_index, index_val);
      }
      maps.emplace_back(std::move(index_val_map));
    }

    return maps;
  }

  void generateGroupedGridAllreduce(
      const kir::GroupedGridReduction* grouped_grop) {
    TORCH_INTERNAL_ASSERT(grouped_grop->isAllreduce());

    // There are two dimensions of grouping: horizontal grouping and
    // iteration grouping. The total number of individual reductions
    // is the number of horizontal reductions * the extent of grouped
    // iterations. All of them are packed into a single grid reduction
    // call. The number of reductions is limited, and currently it is
    // simply an error if exceeded. This could be avoided by
    // decomposing grouped_grop into smaller groups within the
    // limit. TODO: Support a larger number of reductions.

    // First, enumerate all combinations of loop index values of
    // grouped IterDomains. If only a single domain is grouped, this
    // is simply just a 1D vector of integer from 0 to extent-1. If
    // two domains are grouped, combinations of two integer vectors
    // are returned. These loop index value vectors are returned as a
    // map from loop index Vals to concrete int values.
    const auto index_replacement_maps = getLoopIndexReplacementMaps();
    const auto num_grouped_iterations = index_replacement_maps.size();

    // This is also checked at the lowering validaiton time, so it
    // isn't strictly necessary.
    TORCH_INTERNAL_ASSERT(
        num_grouped_iterations * grouped_grop->numExprs() <=
            kMaxNumGroupedReductions,
        "Too many grouped reductions: ",
        grouped_grop->toString(),
        ". Up to ",
        kMaxNumGroupedReductions,
        " reductions are allowed.");

    ArgumentBuilder types;
    ArgumentBuilder outputs;
    ArgumentBuilder inputs;
    ArgumentBuilder work_bufs;
    ArgumentBuilder init_vals;
    ArgumentBuilder reduction_ops;

    ArgumentBuilder bool_types;
    ArgumentBuilder read_preds;
    ArgumentBuilder write_preds;

    for (const auto expr_index : c10::irange(grouped_grop->numExprs())) {
      const auto data_type = grouped_grop->outputs().at(expr_index)->dtype();
      TORCH_INTERNAL_ASSERT(grouped_grop->reduction_buffers()
                                .at(expr_index)
                                ->buffer()
                                ->isA<TensorView>());

      for (const auto& group_index :
           c10::irange(index_replacement_maps.size())) {
        // Set the index replacement map with the concrete values of
        // indices of grouped loops.
        index_replacement_map_ = index_replacement_maps.at(group_index);

        types.arg(data_type);

        // out
        outputs.arg(gen(grouped_grop->outputs().at(expr_index)));

        // inp
        inputs.arg(gen(grouped_grop->inputs().at(expr_index)));

        // global_work_buffer
        const auto work_buffer = grouped_grop->reduction_buffers()
                                     .at(expr_index)
                                     ->buffer()
                                     ->as<TensorView>();
        // Separate Work buffer is used for each reduction.
        auto work_buffer_offset = group_index == 0
            ? "0"
            : (genInline(grouped_grop->buffer_stride()) + " * " +
               std::to_string(group_index));
        work_bufs.arg("&")
            .append(varName(work_buffer))
            .append("[")
            .append(work_buffer_offset)
            .append("]");
        init_vals.arg(genInline(grouped_grop->initVal(expr_index)));

        reduction_ops.arg(genReductionOp(
            grouped_grop->getReductionOpType(expr_index),
            grouped_grop->output(expr_index)->dtype()));

        // read and write predicates
        bool_types.arg("bool");
        // Same argument for all inputs. Different predicates would be
        // used when grouping is done across iterations
        TORCH_INTERNAL_ASSERT(
            grouped_grop->predicate() != nullptr &&
            grouped_grop->predicate()->hasValue());
        const auto read_pred = genInline(grouped_grop->predicate());
        read_preds.arg(read_pred);
        if (grouped_grop->writePredicate() != nullptr) {
          TORCH_INTERNAL_ASSERT(grouped_grop->writePredicate()->hasValue());
          write_preds.arg(genInline(grouped_grop->writePredicate()));
        } else {
          write_preds.arg(read_pred);
        }

        index_replacement_map_.clear();
      }
    }

    ArgumentBuilder func_args(block_nest_level_ + 1, kTab);
    func_args.arg(genCall("RefTuple", types, outputs));
    func_args.arg(genCall("ConstRefTuple", types, inputs));
    func_args.arg(genCall("VolatilePtrTuple", types, work_bufs));
    func_args.arg(genCall("LocalTuple", types, init_vals));

    // global_sync_buffer
    const auto sync_buffer =
        grouped_grop->sync_buffer()->buffer()->as<TensorView>();
    func_args.arg("&").append(varName(sync_buffer)).append("[0]");

    // shared_buf
    func_args.arg("shared_mem");

    func_args.arg(genCall("LocalTuple", bool_types, read_preds));
    func_args.arg(genCall("LocalTuple", bool_types, write_preds));

    addProfileArguments(func_args, grouped_grop);

    func_args.arg(reduction_ops);

    indent() << genFusedReductionName(ir_utils::getTvOutput(grouped_grop))
             << ".reduceGroup(\n";
    indent() << kTab << func_args << ");\n";
  }

  // Mostly the same as the grouped grid redution version
  void generateGroupedGridAllreduceWelford(
      const kir::GroupedGridWelford* grouped_gwop) {
    TORCH_INTERNAL_ASSERT(grouped_gwop->isAllreduce());

    const auto index_replacement_maps = getLoopIndexReplacementMaps();
    const auto num_grouped_iterations = index_replacement_maps.size();

    // This is also checked at the lowering validaiton time, so it
    // isn't strictly necessary.
    TORCH_INTERNAL_ASSERT(
        num_grouped_iterations * grouped_gwop->numExprs() <=
            kMaxNumGroupedReductions,
        "Too many grouped reductions: ",
        grouped_gwop->toString(),
        ". Up to ",
        kMaxNumGroupedReductions,
        " reductions are allowed.");

    ArgumentBuilder data_types;
    ArgumentBuilder index_types;

    // Note that the data type of var and avg and that of N are the
    // same with all the welford ops since we only support
    // grouping of iterations.
    const auto data_type = grouped_gwop->outputVals().at(0).avg()->dtype();
    const auto index_type = grouped_gwop->outputVals().at(0).N()->dtype();

    std::array<ArgumentBuilder, 3> out_args;
    std::array<ArgumentBuilder, 3> in_args;
    std::array<ArgumentBuilder, 3> init_args;
    std::array<ArgumentBuilder, 3> work_bufs;

    ArgumentBuilder bool_types;
    ArgumentBuilder read_preds;
    ArgumentBuilder write_preds;

    for (const auto expr_index : c10::irange(grouped_gwop->numExprs())) {
      const auto& output = grouped_gwop->outputVals().at(expr_index);
      const auto& input = grouped_gwop->inputVals().at(expr_index);
      const auto& init = grouped_gwop->initVals().at(expr_index);

      for (const auto& group_index :
           c10::irange(index_replacement_maps.size())) {
        // Set the index replacement map with the concrete values of
        // indices of grouped loops.
        index_replacement_map_ = index_replacement_maps.at(group_index);

        data_types.arg(data_type);
        index_types.arg(index_type);

        auto work_buffer_offset = group_index == 0
            ? "0"
            : (genInline(grouped_gwop->buffer_stride()) + " * " +
               std::to_string(group_index));

        // Setup arguments for avg, var, and N
        for (const auto i : c10::irange(3)) {
          out_args[i].arg(gen(output.get(i)));
          in_args[i].arg(gen(input.get(i)));
          init_args[i].arg(gen(init.get(i)));
          const auto work_buffer = grouped_gwop->reduction_buffers()[i]
                                       .at(expr_index)
                                       ->buffer()
                                       ->as<TensorView>();
          work_bufs[i]
              .arg("&")
              .append(varName(work_buffer))
              .append("[")
              .append(work_buffer_offset)
              .append("]");
        }

        // read and write predicates
        bool_types.arg("bool");
        // Same argument for all inputs. Different predicates would be
        // used when grouping is done across iterations
        TORCH_INTERNAL_ASSERT(grouped_gwop->predicate() != nullptr);
        TORCH_INTERNAL_ASSERT(
            grouped_gwop->predicate() != nullptr &&
            grouped_gwop->predicate()->hasValue());
        const auto read_pred = genInline(grouped_gwop->predicate());
        read_preds.arg(read_pred);
        if (grouped_gwop->writePredicate() != nullptr) {
          TORCH_INTERNAL_ASSERT(grouped_gwop->writePredicate()->hasValue());
          write_preds.arg(genInline(grouped_gwop->writePredicate()));
        } else {
          write_preds.arg(read_pred);
        }

        index_replacement_map_.clear();
      }
    }

    ArgumentBuilder func_args(block_nest_level_ + 1, kTab);
    // output
    func_args.arg(genCall("RefTuple", data_types, out_args[0]));
    func_args.arg(genCall("RefTuple", data_types, out_args[1]));
    func_args.arg(genCall("RefTuple", index_types, out_args[2]));
    // input
    func_args.arg(genCall("ConstRefTuple", data_types, in_args[0]));
    func_args.arg(genCall("ConstRefTuple", data_types, in_args[1]));
    func_args.arg(genCall("ConstRefTuple", index_types, in_args[2]));
    // init
    func_args.arg(genCall("LocalTuple", data_types, init_args[0]));
    func_args.arg(genCall("LocalTuple", data_types, init_args[1]));
    func_args.arg(genCall("LocalTuple", index_types, init_args[2]));
    // work buffer
    func_args.arg(genCall("VolatilePtrTuple", data_types, work_bufs[0]));
    func_args.arg(genCall("VolatilePtrTuple", data_types, work_bufs[1]));
    func_args.arg(genCall("VolatilePtrTuple", index_types, work_bufs[2]));
    // global_sync_buffer
    const auto sync_buffer =
        grouped_gwop->sync_buffer()->buffer()->as<TensorView>();
    func_args.arg("&").append(varName(sync_buffer)).append("[0]");

    // shared_buf
    ArgumentBuilder smem_buffer_args;
    smem_buffer_args.arg(
        genCall("reinterpret_cast", ptrType(data_type), "shared_mem_avg"));
    smem_buffer_args.arg(
        genCall("reinterpret_cast", ptrType(data_type), "shared_mem_var"));
    smem_buffer_args.arg(
        genCall("reinterpret_cast", ptrType(index_type), "shared_mem_n"));
    func_args.arg(genCall(
        "PtrTuple",
        ArgumentBuilder().arg(data_type).arg(data_type).arg(index_type),
        smem_buffer_args));

    func_args.arg(genCall("LocalTuple", bool_types, read_preds));
    func_args.arg(genCall("LocalTuple", bool_types, write_preds));

    addProfileArguments(func_args, grouped_gwop);

    ArgumentBuilder func_template_args;
    func_template_args.arg(
        grouped_gwop->numExprs() * index_replacement_maps.size());
    func_template_args.arg(data_type);
    func_template_args.arg(index_type);

    indent() << genCall(
                    genFusedReductionName(ir_utils::getTvOutput(grouped_gwop)) +
                        ".welfordGroup",
                    func_template_args,
                    func_args)
             << ";\n";
  }

  void handle(const kir::GridBroadcast* grop) final {
    const auto bop = grop->broadcast_op();
    TORCH_INTERNAL_ASSERT(bop->out()->isA<kir::TensorIndex>());

    const ParallelTypeBitmap parallel_types =
        kernel_->summary().broadcast_parallel_types.at(bop);

    TORCH_INTERNAL_ASSERT(
        parallel_types.hasBID(),
        "GridBroadcast needs to be used with a broadcast op that is parallelized with the BID parallel types");

    TORCH_INTERNAL_ASSERT(
        grop->broadcast_buffer()->buffer()->isA<TensorView>());
    TORCH_INTERNAL_ASSERT(grop->sync_buffer()->buffer()->isA<TensorView>());
    const auto work_buffer =
        grop->broadcast_buffer()->buffer()->as<TensorView>();
    const auto sync_buffer = grop->sync_buffer()->buffer()->as<TensorView>();

    std::stringstream flags_str;
    for (const ParallelType pt : kParallelTypeThreads) {
      const bool parallel_bcast = parallel_types.get(pt);
      if (pt != kParallelTypeThreads[0]) {
        flags_str << ", ";
      }
      flags_str << (parallel_bcast ? "true" : "false");
    }

    // Since block-level broadcast has not necessarily been performed before
    // this function call, so grid broadcast may be broadcasting across both
    // the grid and the block level.
    indent() << "grid_broadcast::broadcast<" << flags_str.str() << ">(\n";
    indent() << kTab << gen(bop->out()) << ",\n";
    indent() << kTab << gen(bop->in()) << ",\n";
    indent() << kTab << "&" << varName(work_buffer) << "[0],\n";
    indent() << kTab << varName(sync_buffer) << ",\n";
    TORCH_INTERNAL_ASSERT(
        grop->predicate() != nullptr && grop->predicate()->hasValue());
    indent() << kTab << genInline(grop->predicate()) << ");\n";
  }

  void handle(const kir::GridWelford* gwop) final {
    const auto wop = gwop->welford_op();
    TORCH_INTERNAL_ASSERT(wop->outAvg()->isA<kir::TensorIndex>());

    const auto out = wop->out()->as<kir::TensorIndex>();
    const auto domain = out->view()->domain();
    TORCH_INTERNAL_ASSERT(domain->hasGridReduction());

    const auto data_type = out->dtype();

    TORCH_INTERNAL_ASSERT(gwop->var_buffer()->buffer()->isA<TensorView>());
    TORCH_INTERNAL_ASSERT(gwop->sync_buffer()->buffer()->isA<TensorView>());

    const auto avg_buffer = gwop->avg_buffer()->buffer()->as<TensorView>();
    const auto var_buffer = gwop->var_buffer()->buffer()->as<TensorView>();
    const auto n_buffer = gwop->N_buffer()->buffer()->as<TensorView>();
    const auto sync_buffer = gwop->sync_buffer()->buffer()->as<TensorView>();

    if (wop->isAllreduce()) {
      generateGridAllreduce(gwop);
      return;
    }

    const bool persistent_sync =
        kernel_->summary().has_cooperative_grid_reduction;

    const std::string flags_str =
        generateGridReduceTemplateFlags(wop, gwop->threadPredicate());

    // Since block-level reduction is already done, those dimensions
    // with tidx/y/z being true do not participate in the grid reduction.
    indent() << "welford::gridWelford<" << flags_str << ", "
             << (persistent_sync ? "true" : "false") << ">(\n";
    indent() << kTab << gen(wop->outAvg()) << ",\n";
    indent() << kTab << gen(wop->outVar()) << ",\n";
    indent() << kTab << gen(wop->outN()) << ",\n";
    if (domain->hasBlockReduction()) {
      indent() << kTab << "block_result_avg_" << block_reduce_name_ << ",\n";
      indent() << kTab << "block_result_var_" << block_reduce_name_ << ",\n";
      indent() << kTab << "block_result_n_" << block_reduce_name_ << ",\n";
      block_reduce_name_++;
    } else {
      indent() << kTab << gen(wop->inAvg()) << ",\n";
      TORCH_INTERNAL_ASSERT(
          wop->inVar() != nullptr, "Welford var input nullptr not allowed");
      indent() << kTab << "(" << wop->outVar()->dtype() << ")"
               << gen(wop->inVar()) << ",\n";
      indent() << kTab << "(" << wop->outN()->dtype() << ")" << gen(wop->inN())
               << ",\n";
    }
    indent() << kTab << "&" << varName(avg_buffer) << "[0],\n";
    indent() << kTab << "&" << varName(var_buffer) << "[0],\n";
    indent() << kTab << "&" << varName(n_buffer) << "[0],\n";
    indent() << kTab << varName(sync_buffer) << ",\n";
    indent() << kTab << "reinterpret_cast<" << data_type
             << "*>(shared_mem_avg),\n";
    indent() << kTab << "reinterpret_cast<" << data_type
             << "*>(shared_mem_var),\n";
    indent() << kTab << "reinterpret_cast<" << wop->outN()->dtype()
             << "*>(shared_mem_n),\n";
    TORCH_INTERNAL_ASSERT(
        gwop->predicate() != nullptr && gwop->predicate()->hasValue());
    auto read_pred = genInline(gwop->predicate());
    indent() << kTab << read_pred << ",\n";
    if (gwop->writePredicate() != nullptr) {
      TORCH_INTERNAL_ASSERT(gwop->writePredicate()->hasValue());
      auto write_pred = genInline(gwop->writePredicate());
      indent() << kTab << write_pred << ",\n";
    } else {
      indent() << kTab << read_pred << ",\n";
    }
    // TODO : init value support or remove.
    indent() << kTab << data_type << "(0),\n";
    indent() << kTab << genInline(gwop->entrance_index()) << ",\n";
    indent() << kTab << genInline(gwop->entrances());
    code_ << ");\n";
  }

  void generateGridAllreduce(const kir::GridWelford* gwop) {
    const auto wop = gwop->welford_op();
    TORCH_INTERNAL_ASSERT(wop->isAllreduce());

    const auto out = wop->out()->as<kir::TensorIndex>();

    const auto data_type = wop->outAvg()->dtype();
    const auto index_type = wop->outN()->dtype();
    TORCH_INTERNAL_ASSERT(wop->outAvg()->dtype() == wop->outVar()->dtype());

    ArgumentBuilder data_type_args;
    data_type_args.arg(data_type).arg(data_type).arg(index_type);

    const auto sync_buffer = gwop->sync_buffer()->buffer()->as<TensorView>();

    const auto reduction_name = genFusedReductionName(out->view());

    // template <typename Func, typename... Types>
    // __device__ __inline__ void reduce(
    //   RefTuple<Types...> out,
    //   const LocalTuple<Types...>& inp,
    //   VolatilePtrTuple<Types...> global_work_buffer,
    //   int64_t* global_sync_buffer, // Allocated as product of all
    //                                // non-participating Grid dimension
    //   PtrTuple<Types...> shared_buf,
    //   bool read_pred, // Prevent reading from out of bounds memory
    //   bool write_pred, // Prevent from writing out of bounds
    //   const LocalTuple<Types...>& init_val,
    //   Func reduction_op);

    ArgumentBuilder out_args;
    out_args.arg(gen(wop->outAvg()));
    out_args.arg(gen(wop->outVar()));
    out_args.arg(gen(wop->outN()));

    ArgumentBuilder in_args;
    in_args.arg(gen(wop->inAvg()));
    if (wop->inVar() != nullptr) {
      in_args.arg(gen(wop->inVar()));
    } else {
      in_args.arg("(").append(data_type).append(")0");
    }
    in_args.arg(gen(wop->inN()));

    ArgumentBuilder init_args;
    init_args.arg(gen(wop->initAvg()));
    init_args.arg(gen(wop->initVar()));
    init_args.arg(gen(wop->initN()));

    ArgumentBuilder work_buffer_args;
    work_buffer_args.arg("&")
        .append(varName(gwop->avg_buffer()->buffer()->as<TensorView>()))
        .append("[0]");
    work_buffer_args.arg("&")
        .append(varName(gwop->var_buffer()->buffer()->as<TensorView>()))
        .append("[0]");
    work_buffer_args.arg("&")
        .append(varName(gwop->N_buffer()->buffer()->as<TensorView>()))
        .append("[0]");

    ArgumentBuilder smem_buffer_args;
    smem_buffer_args.arg(
        genCall("reinterpret_cast", ptrType(data_type), "shared_mem_avg"));
    smem_buffer_args.arg(
        genCall("reinterpret_cast", ptrType(data_type), "shared_mem_var"));
    smem_buffer_args.arg(
        genCall("reinterpret_cast", ptrType(index_type), "shared_mem_n"));

    ArgumentBuilder func_args(block_nest_level_ + 1, kTab);
    // out
    func_args.arg(genCall("RefTuple", data_type_args, out_args));
    // inp
    func_args.arg(genCall("ConstRefTuple", data_type_args, in_args));
    // global_work_buffer
    func_args.arg(
        genCall("VolatilePtrTuple", data_type_args, work_buffer_args));
    // global_sync_buffer
    func_args.arg("&").append(varName(sync_buffer)).append("[0]");
    // shared_buf
    func_args.arg(genCall("PtrTuple", data_type_args, smem_buffer_args));
    // read and write predicates
    TORCH_INTERNAL_ASSERT(
        gwop->predicate() != nullptr && gwop->predicate()->hasValue());
    const auto read_pred = genInline(gwop->predicate());
    auto write_pred = read_pred;
    if (gwop->writePredicate() != nullptr) {
      TORCH_INTERNAL_ASSERT(gwop->writePredicate()->hasValue());
      write_pred = genInline(gwop->writePredicate());
    }
    func_args.arg(read_pred).arg(write_pred);
    // init_val
    func_args.arg(genCall("LocalTuple", data_type_args, init_args));
    // reduction_op
    func_args.arg(genTemplate(
        "welfordCombine", ArgumentBuilder().arg(data_type).arg(index_type)));

    indent() << reduction_name << ".reduce(\n";
    indent() << kTab << func_args << ");\n";
  }

  void handle(const kir::AllocateFusedReduction* alloc_fused_reduction) final {
    // See the runtime file of the fused reduction
    enum class ReductionParallelTypeState { Reduce, Iter, Pred, Inactive };

    using ReductionParallelTypeStateArray =
        ParallelTypeMap<ReductionParallelTypeState>;

    ReductionParallelTypeStateArray states(
        ReductionParallelTypeState::Inactive);

    for (const ParallelType pt : kParallelTypeThreads) {
      // It may be better to predicate grid reductions on dimensions they don't
      // actively use, however since that should generally be discouraged (they
      // should be part of the iter portion of the operation, or they should be
      // predciated out) we're just going to assume they're part of the iter
      // dimension. This would cause more communication than strictly necessary
      // but should not be a common use case.
      auto pt_dim = kernel_->summary().parallel_dimension_map_.get(pt);
      if (pt_dim == nullptr || pt_dim->isOneInt()) {
        continue;
      }
      // Initialize pt_dim if used to an iter dimension. It may change to a
      // reduction or predicated dimension later.
      states[pt] = ReductionParallelTypeState::Iter;
    }

    for (auto id : alloc_fused_reduction->out()->view()->domain()->domain()) {
      auto pt = id->getParallelType();
      if (isParallelTypeThread(pt)) {
        auto state = id->isReduction() ? ReductionParallelTypeState::Reduce
                                       : ReductionParallelTypeState::Iter;
        states[pt] = state;
      }
    }

    for (const auto predicated_pt : alloc_fused_reduction->threadPredicate()) {
      auto& state = states[predicated_pt];
      TORCH_INTERNAL_ASSERT(
          state != ReductionParallelTypeState::Reduce,
          "Invalid thread predication: ",
          predicated_pt);
      state = ReductionParallelTypeState::Pred;
    }

    ArgumentBuilder flags;
    for (auto pt : kParallelTypeThreads) {
      flags.arg(static_cast<int>(states[pt]));
    }

    // Persistent
    flags.arg(true);

    // Broadcast is fused
    flags.arg(true);

    const auto reduction_name =
        genFusedReductionName(alloc_fused_reduction->out()->view());

    indent() << genTemplate("fused_reduction::ParallelReduce", flags) << " "
             << reduction_name << ";\n";
  }

  void handleScope(const kir::Scope& scope) {
    for (auto expr : scope.exprs()) {
      OptOutConstDispatch::handle(expr);
    }
  }

  void handleTrivialLoop(const kir::ForLoop* loop) {
    if (loop->vectorize()) {
      vectorize_scope_ = true;
    }
    handleScope(loop->body());
    if (loop->vectorize()) {
      vectorize_scope_ = false;
    }
  }

  void handle(const GroupedReductionOp* grouped_rop) final {
    for (const auto i : c10::irange(grouped_rop->numExprs())) {
      TORCH_INTERNAL_ASSERT(grouped_rop->output(i)->isA<kir::TensorIndex>());

      const auto output = grouped_rop->output(i)->as<kir::TensorIndex>();
      const auto input = grouped_rop->input(i)->as<kir::TensorIndex>();
      const auto domain = output->view()->domain();
      const auto op_type = grouped_rop->getReductionOpType(i);

      const bool has_block_reduce = domain->hasBlockReduction();
      const bool has_grid_reduce = domain->hasGridReduction();

      TORCH_INTERNAL_ASSERT(
          !has_grid_reduce,
          "GroupedReductionOp does not support block parallelization. GroupedGridReduction must be used. ",
          grouped_rop->toString());

      if (!has_block_reduce) {
        genSerialReduction(output, input, op_type);
      } else if (
          auto reduction_id =
              ir_utils::getMaybeWarpReductionDim(output, input)) {
        genWarpReduction(
            output,
            input,
            grouped_rop->initVal(i),
            op_type,
            grouped_rop->predicate());
      } else {
        genBlockReduction(
            output,
            input,
            grouped_rop->initVal(i),
            op_type,
            grouped_rop->predicate(),
            grouped_rop->writePredicate());
      }
    }
  }

  void handle(const GroupedWelfordOp* grouped_wop) final {
    TORCH_INTERNAL_ASSERT(
        false,
        "Should not reach here as grouped welford is only enabled for grid welford,",
        " which is handled by its own handler");
  }

  //! True if loop is grouped. The IterDomain of the loop must have
  //! ParallelType::Group, but it isn't sufficient as the loop may be
  //! for an initialization expression, for which the loop shold not
  //! be grouped. Make sure a GroupedGridReduction is found.
  bool isGroupedLoop(const kir::ForLoop* loop) {
    if (loop->iter_domain()->getParallelType() != ParallelType::Group) {
      return false;
    }
    return ExprFinder::exists(
        loop, {ExprType::GroupedGridReduction, ExprType::GroupedGridWelford});
  }

  void handle(const kir::ForLoop* loop) final {
    if (loop->isTrivial()) {
      handleTrivialLoop(loop);
      return;
    }

    // If a loop is grouped, no loop is created, but it isn't
    // considered trivial as the loop trip count is not one.
    if (isGroupedLoop(loop)) {
      grouped_loops_.push_back(loop);
      handleScope(loop->body());
      grouped_loops_.pop_back();
      return;
    }

    const auto gen_index = gen(loop->index());
    const auto gen_start = genInline(loop->start());
    const auto gen_stop = genInline(loop->stop());
    const auto gen_step = genInline(loop->step());

    std::stringstream step_code;
    if (loop->step()->isOneInt()) {
      step_code << "++" << gen_index;
    } else {
      step_code << gen_index << " += " << gen_step;
    }
    if (loop->isUnrolled()) {
      indent() << "#pragma unroll\n";
    } else {
      indent() << "#pragma unroll 1\n";
    }

    indent() << "for(nvfuser_index_t " << gen_index;
    if (loop->iter_domain()->isParallelized()) {
      code_ << " = " << gen_start << "; ";
    } else {
      // Do not start at  the start of the ID when not parallelized. Instead,
      // start at 0. Predicates will protect buffers between 0 and ID->start(),
      // however if we started at ID->start and extent == ID->start, we could
      // have a "degenerate" loop (loop with no iterations). It may not be an
      // issue to have a 0-sized loop, but all potential consequences haven't
      // been covered. One example is WAR analysis which could incorrectly think
      // a barrier inside a 0-sized loop actually provides protection.
      code_ << " = 0; ";
    }
    code_ << gen_index << " < " << gen_stop << "; " << step_code.str() << ") ";
    startBlock(true);
    handleScope(loop->body());
    endBlock();
  }

  void handle(const kir::IfThenElse* ite) final {
    auto conditional = ite->predicate()->value();
    if (conditional->isConst()) {
      // If the conditional is a constant, then the IfThenElse is not required
      if (conditional->value().value()) {
        handleScope(ite->thenBody());
      } else {
        handleScope(ite->elseBody());
      }
      return;
    }

    indent() << "if (" << genInline(conditional) << ") ";

    // "then" block
    startBlock(true);
    handleScope(ite->thenBody());

    // "else" block (optional)
    if (ite->hasElse()) {
      endBlock(" else ");
      startBlock(true);
      handleScope(ite->elseBody());
    }

    endBlock();
  }

  void handle(const kir::Allocate* alloc) final {
    const auto buffer_dtype = alloc->buffer()->dtype();

    TORCH_INTERNAL_ASSERT(alloc->buffer() != nullptr);
    alloc_map_.emplace(alloc->buffer(), alloc);

    if (!alloc->buffer()->isA<TensorView>()) {
      indent() << buffer_dtype << " " << gen(alloc->buffer()) << ";\n";
      return;
    }

    const auto tv = alloc->buffer()->as<TensorView>();

    const auto size = alloc->size();
    TORCH_INTERNAL_ASSERT(size != nullptr);

    if (alloc->alias() != nullptr) {
      // Allocate alias another Allocate stmt
      const auto alias_tv = alloc->alias()->buffer()->as<TensorView>();
      indent() << "// Alias Allocation - " << alloc->memoryType() << "\n";
      indent() << "auto& " << varName(tv) << " = " << varName(alias_tv)
               << ";\n";

    } else {
      // Standard Memory Allocation
      switch (tv->getMemoryType()) {
        case MemoryType::Global:
          indent() << "// Allocate global tensor " << varName(tv) << "\n";
          break;
        case MemoryType::Shared:
          // Align Offset Position
          indent() << "smem_offset = alignBufferSize(smem_offset, "
                   // Always align to 128b / 16B
                   << 16 << ");\n";
          // Shared Memory Pointer
          indent() << buffer_dtype << "* " << varName(tv)
                   << " = reinterpret_cast<" << buffer_dtype << "*>"
                   << "(array + smem_offset);\n";
          // Increment Offset Position
          indent() << "smem_offset += (" << genInline(size) << " * sizeof("
                   << buffer_dtype << "));\n";
          break;
        case MemoryType::Local: {
          auto va = kernel_->summary().vectorized_accesses;
          if (va.find(tv) != va.end()) {
            indent() << "Array<" << buffer_dtype << ", " << genInline(size)
                     << ", " << va.at(tv) << "> " << varName(tv) << ";\n";
          } else {
            indent() << buffer_dtype << " " << varName(tv) << "["
                     << genInline(size) << "];\n";
          }
        } break;
        default:
          TORCH_INTERNAL_ASSERT(false, "Unexpected memory type");
      }
    }
  }

  void handle(const kir::BlockSync* sync) final {
    // Use a custom synchronization method if enabled
    if (std::getenv("PYTORCH_NVFUSER_USE_BLOCK_SYNC_ATOMIC")) {
      indent() << "block_sync::sync();\n";
    } else {
      indent() << "__barrier_sync(0);\n";
    }
  }

  void handle(const kir::CpAsyncWait* cpasync_wait) final {
    if (cpasync_wait->keepStages() > 0) {
      // Perform partial sync, see comment on kir::CpAsyncWait.
      indent() << "Ampere::cpAsyncPartialBarrier<" << cpasync_wait->keepStages()
               << ">();\n";
    } else {
      // Perform sync all, see comment on kir::CpAsyncWait.
      indent() << "Ampere::cpAsyncBarrier();\n";
    }
  }

  void handle(const kir::CpAsyncCommit* cpasync_wait) final {
    // Commit inflight cp.async transfers. See comment on kir::CpAsyncCommit.
    indent() << "Ampere::cpAsyncCommit();\n";
  }

  void handle(const kir::GridSync* sync) final {
    // Use a custom synchronization method if enabled
    bool bidx = sync->syncDims().get(ParallelType::BIDx);
    bool bidy = sync->syncDims().get(ParallelType::BIDy);
    bool bidz = sync->syncDims().get(ParallelType::BIDz);

    ArgumentBuilder sync_call_template_parms;
    sync_call_template_parms.arg(bidx).arg(bidy).arg(bidz).arg(true);

    auto sync_idx = genCall(
        "index_utils::maskedOffset",
        ArgumentBuilder().arg(!bidx).arg(!bidy).arg(!bidz),
        ArgumentBuilder().arg("blockIdx").arg("gridDim"));

    auto sync_segment_size = genCall(
        "index_utils::maskedSize",
        ArgumentBuilder().arg(bidx).arg(bidy).arg(bidz),
        ArgumentBuilder().arg("gridDim"));

    ArgumentBuilder sync_call_args;
    sync_call_args.arg(varName(sync->syncBuffer()))
        .append("[")
        .append(sync_idx)
        .append("]");
    sync_call_args.arg(sync_segment_size);

    auto sync_call =
        genCall("grid_sync::sync", sync_call_template_parms, sync_call_args);

    indent() << sync_call << ";\n";
  }

  void handle(const kir::InitMagicZero*) final {
    indent() << "NVFUSER_DEFINE_MAGIC_ZERO\n";
  }

  void handle(const kir::UpdateMagicZero*) final {
    indent() << "NVFUSER_UPDATE_MAGIC_ZERO\n";
  }

  void handle(const kir::Swizzle2DInt* swizzle_2d) {
    TORCH_INTERNAL_ASSERT(print_inline_);
    TORCH_INTERNAL_ASSERT(
        swizzle_2d->swizzleType() != Swizzle2DType::NoSwizzle,
        "Swizzle type undefined.");
    if (print_inline_) {
      code_ << swizzle_2d->swizzleType() << "({" << gen(swizzle_2d->inX())
            << "," << gen(swizzle_2d->inY()) << "} , "
            << "{" << gen(swizzle_2d->extentX()) << ","
            << gen(swizzle_2d->extentY()) << "})";
    }
  }

  void handle(const kir::IntPair* int_pair) {
    const auto def = int_pair->definition();
    TORCH_INTERNAL_ASSERT(
        def != nullptr, "no support for un-inlined int pair yet.");
    code_ << gen(def);
  }

  void handle(const kir::PairSelect* pair_select) {
    if (print_inline_) {
      code_ << gen(pair_select->in());
    } else {
      indent() << gen(pair_select->out()) << " = " << gen(pair_select->in());
    }

    switch (pair_select->selection()) {
      case kir::PairSelect::Selection::X:
        code_ << ".x";
        break;
      case kir::PairSelect::Selection::Y:
        code_ << ".y";
        break;
      default:
        TORCH_INTERNAL_ASSERT(false, "unknown select")
        break;
    }

    if (!print_inline_) {
      code_ << ";\n";
    }
  }

 private:
  std::stringstream code_;
  const kir::Kernel* kernel_;
  int block_nest_level_ = 0;
  int block_reduce_name_ = 0;
  bool print_inline_ = false;

  // Mark when we are inside of a vectorized for-loop
  bool vectorize_scope_ = false;
  //! Keep track of Allocate node for Val. Used to determine if Val
  //! should be inlined.
  std::unordered_map<const Val*, const kir::Allocate*> alloc_map_;
  //! Keep track of grouped loops
  std::deque<const kir::ForLoop*> grouped_loops_;
  //! Used to replace symbolic indices with concrete values
  std::unordered_map<const Int*, int64_t> index_replacement_map_;
};

} // namespace

std::string generateCudaKernel(
    const kir::Kernel* kernel,
    const std::string& kernel_name) {
  FUSER_PERF_SCOPE("generateCudaKernel");
  return CudaKernelGenerator::generateKernelDefinition(kernel, kernel_name);
}

} // namespace codegen
} // namespace cuda
} // namespace fuser
} // namespace jit
} // namespace torch<|MERGE_RESOLUTION|>--- conflicted
+++ resolved
@@ -264,6 +264,9 @@
       indent()
           << "  static_cast<uint64_t>(*(philox_args.offset_.ptr) + philox_args.offset_intragraph_) :\n";
       indent() << "  philox_args.offset_.val;\n";
+      indent() << "auto seed = philox_args.captured_ ?\n";
+      indent()
+          << "  static_cast<uint64_t>(*(philox_args.seed_.ptr)) : philox_args.seed_.val;\n";
       indent() << "uint4 rng_result;\n";
       indent() << "nvfuser_index_t rng_subseq = -1;\n";
       indent() << "nvfuser_index_t rng_offset = -1;\n";
@@ -714,29 +717,6 @@
     }
 
     if (!print_inline_) {
-<<<<<<< HEAD
-      if (op_type == UnaryOpType::RandLike) {
-        auto out_tv = uop->out()->as<kir::TensorIndex>()->view();
-        auto index = genTensorIndex(uop->in()->as<kir::TensorIndex>());
-        int multiple = out_tv->getDataType() == DataType::Double ? 2 : 4;
-        indent() << "nvfuser_index_t subseq" << uop->name() << " = (" << index
-                 << ") / " << multiple << ";\n";
-        indent() << "nvfuser_index_t component" << uop->name() << " = ("
-                 << index << ") % " << multiple << ";\n";
-        indent() << "nvfuser_index_t offset" << uop->name() << " = "
-                 << uop->getRNGOffset() << ";\n";
-        indent() << "if (rng_subseq != subseq" << uop->name()
-                 << " || rng_offset != offset" << uop->name() << ") {\n";
-        indent() << "  rng_result = philox(philox_args.seed_, subseq"
-                 << uop->name() << ", offset / 4 + offset" << uop->name()
-                 << ");\n";
-        indent() << "  rng_subseq = subseq" << uop->name() << ";\n";
-        indent() << "  rng_offset = offset" << uop->name() << ";\n";
-        indent() << "}\n";
-      }
-
-=======
->>>>>>> 4a2d2e5e
       indent() << gen(uop->out());
       if (!uop->out()->isScalar() && !uop->in()->isScalar()) {
         code_ << "\n";
