#include <ATen/CUDAGeneratorImpl.h>
#include <c10/util/irange.h>

// Extract size and strides
#include <torch/csrc/jit/codegen/cuda/kernel_cache.h>

#include <torch/csrc/jit/codegen/cuda/executor_kernel_arg.h>

namespace torch {
namespace jit {
namespace fuser {
namespace cuda {

namespace {

template <typename T, typename nvfuser_index_t>
std::unique_ptr<TensorArgAbstract> getTensorArg(int nDims) {
  switch (nDims) {
    case (0):
      return std::make_unique<TensorArg<
          TensorArgCodegen<T, 0, nvfuser_index_t>,
          nvfuser_index_t>>();
    case (1):
      return std::make_unique<TensorArg<
          TensorArgCodegen<T, 1, nvfuser_index_t>,
          nvfuser_index_t>>();
    case (2):
      return std::make_unique<TensorArg<
          TensorArgCodegen<T, 2, nvfuser_index_t>,
          nvfuser_index_t>>();
    case (3):
      return std::make_unique<TensorArg<
          TensorArgCodegen<T, 3, nvfuser_index_t>,
          nvfuser_index_t>>();
    case (4):
      return std::make_unique<TensorArg<
          TensorArgCodegen<T, 4, nvfuser_index_t>,
          nvfuser_index_t>>();
    // NOLINTNEXTLINE(cppcoreguidelines-avoid-magic-numbers)
    case (5):
      // NOLINTNEXTLINE(cppcoreguidelines-avoid-magic-numbers)
      return std::make_unique<TensorArg<
          TensorArgCodegen<T, 5, nvfuser_index_t>,
          nvfuser_index_t>>();
    // NOLINTNEXTLINE(cppcoreguidelines-avoid-magic-numbers)
    case (6):
      // NOLINTNEXTLINE(cppcoreguidelines-avoid-magic-numbers)
      return std::make_unique<TensorArg<
          TensorArgCodegen<T, 6, nvfuser_index_t>,
          nvfuser_index_t>>();
    // NOLINTNEXTLINE(cppcoreguidelines-avoid-magic-numbers)
    case (7):
      // NOLINTNEXTLINE(cppcoreguidelines-avoid-magic-numbers)
      return std::make_unique<TensorArg<
          TensorArgCodegen<T, 7, nvfuser_index_t>,
          nvfuser_index_t>>();
    // NOLINTNEXTLINE(cppcoreguidelines-avoid-magic-numbers)
    case (8):
      // NOLINTNEXTLINE(cppcoreguidelines-avoid-magic-numbers)
      return std::make_unique<TensorArg<
          TensorArgCodegen<T, 8, nvfuser_index_t>,
          nvfuser_index_t>>();
    default:
      TORCH_INTERNAL_ASSERT(
          false,
          "Tried to gerneate a tensor to run a generated kernel with ",
          nDims,
          " dimensions, however it must be a 1-8 dimensional tensor.");
  }
  return nullptr;
}

template <typename INDEX_MODE>
std::unique_ptr<TensorArgAbstract> getTensorArg(
    c10::ScalarType dtype,
    int nDims) {
  switch (dtype) {
    case c10::ScalarType::Double:
      return getTensorArg<double, INDEX_MODE>(nDims);
    case c10::ScalarType::Float:
      return getTensorArg<float, INDEX_MODE>(nDims);
    case c10::ScalarType::Half:
      return getTensorArg<at::Half, INDEX_MODE>(nDims);
    case c10::ScalarType::Bool:
      return getTensorArg<bool, INDEX_MODE>(nDims);
    case c10::ScalarType::Long:
      return getTensorArg<int64_t, INDEX_MODE>(nDims);
    case c10::ScalarType::Int:
      return getTensorArg<int32_t, INDEX_MODE>(nDims);
    default:
      TORCH_CHECK(
          false,
          "Dtype: ",
          dtype,
          " not currently supported in code generated kernels.");
  }
}

} // namespace

std::unique_ptr<TensorArgAbstract> getTensorArg(
    c10::ScalarType dtype,
    int nDims,
    KernelIndexMode index_mode) {
  switch (index_mode) {
    case KernelIndexMode::INT32:
      return getTensorArg<int>(dtype, nDims);
    case KernelIndexMode::INT64:
      return getTensorArg<int64_t>(dtype, nDims);
    default:
      break;
  }

  TORCH_INTERNAL_ASSERT(false, "unknown index mode");
  return nullptr;
}

// Push a tensor to the arguments
void KernelArgumentHolder::push(const at::Tensor& tensor) {
  changed_ = true;
  int nDims = tensor.ndimension();

  c10::ScalarType dtype = tensor.scalar_type();
  std::unique_ptr<TensorArgAbstract> tensor_arg =
      getTensorArg(dtype, nDims, index_mode_);
  tensor_arg->setPointer(tensor.data_ptr());
  for (const auto i : c10::irange(nDims)) {
    tensor_arg->setSize(i, tensor.sizes()[i]);
    tensor_arg->setStride(i, tensor.strides()[i]);
  }
  arguments_.push_back(std::move(tensor_arg));
}

// Push a scalar or integer to the arguments
void KernelArgumentHolder::push(const IValue& val) {
  changed_ = true;
  TORCH_INTERNAL_ASSERT(
      val.isScalar(),
      "Tried to push an arg to run in a fused kernel, expected a scalar but got, ",
      val);
<<<<<<< HEAD
  auto scalar_val = val.toScalar();
  switch (scalar_val.type()) {
=======
  switch (val.toScalar().type()) {
    // NOLINTNEXTLINE(bugprone-branch-clone)
>>>>>>> 76d3cdf9
    case c10::ScalarType::Double:
      arguments_.push_back(std::make_unique<DoubleArg>(scalar_val.toDouble()));
      return;
    case c10::ScalarType::Long:
      arguments_.push_back(std::make_unique<LongArg>(scalar_val.toLong()));
      return;
    case c10::ScalarType::Bool:
      arguments_.push_back(std::make_unique<BoolArg>(scalar_val.toBool()));
      return;
    default:
      TORCH_INTERNAL_ASSERT(
          false,
          " Tried to create argument to send to a fused kernel, but got an unexpected type.");
  }
  TORCH_INTERNAL_ASSERT(
      false,
      " Tried to create argument to send to a fused kernel, but got a non-scalar type.");
}

void KernelArgumentHolder::push(const at::PhiloxCudaState& val) {
  arguments_.push_back(std::make_unique<PhiloxCudaStateArg>(val));
}

// Create buffer, flatten arguments into it, align by 8 Bytes, return pointers
// in the buffer
void** KernelArgumentHolder::getBuffer() {
  if (changed_) {
    void_ptrs_ = std::vector<void*>(arguments_.size(), nullptr);
    for (const auto i : c10::irange(arguments_.size())) {
      void_ptrs_[i] = static_cast<void*>(arguments_[i]->arg());
    }
    changed_ = false;
  }
  return void_ptrs_.data();
}

void KernelArgumentHolder::push(const c10::ArrayRef<c10::IValue>& args) {
  // Naive I/O setup, I'm ignoring all the potential transformation (i.e. I/O
  // allocated here from the subgraph could be, and very likely are, different
  // from I/O expected by the generated CUDA kernel.
  for (const auto& arg : args) {
    if (arg.isTensor()) {
      push(arg.toTensor());
    } else {
      push(arg);
    }
  }
}

void KernelArgumentHolder::push(const std::vector<at::Tensor>& tensors) {
  for (const auto& tensor : tensors) {
    push(tensor);
  }
}

void KernelArgumentHolder::appendPhiloxRNGSeed(uint64_t rand_offset) {
  at::PhiloxCudaState philox_engine_inputs;
  auto gen = at::cuda::detail::getDefaultCUDAGenerator();
  {
    // See Note [Acquire lock when using random generators]
    std::lock_guard<std::mutex> lock(gen.mutex());
    philox_engine_inputs =
        at::check_generator<at::CUDAGeneratorImpl>(gen)->philox_cuda_state(
            rand_offset);
  }
  push(philox_engine_inputs);
}

} // namespace cuda
} // namespace fuser
} // namespace jit
} // namespace torch<|MERGE_RESOLUTION|>--- conflicted
+++ resolved
@@ -138,13 +138,9 @@
       val.isScalar(),
       "Tried to push an arg to run in a fused kernel, expected a scalar but got, ",
       val);
-<<<<<<< HEAD
   auto scalar_val = val.toScalar();
   switch (scalar_val.type()) {
-=======
-  switch (val.toScalar().type()) {
     // NOLINTNEXTLINE(bugprone-branch-clone)
->>>>>>> 76d3cdf9
     case c10::ScalarType::Double:
       arguments_.push_back(std::make_unique<DoubleArg>(scalar_val.toDouble()));
       return;
