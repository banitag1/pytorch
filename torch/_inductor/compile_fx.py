import contextlib
import dataclasses
import functools
import itertools
import logging
import sys
import warnings

from functools import wraps
from typing import Any, Callable, Dict, FrozenSet, List, Optional, Sequence, Union
from unittest import mock

from functorch.compile import min_cut_rematerialization_partition

import torch._functorch.config as functorch_config

import torch.fx
import torch.utils._pytree as pytree
from torch._dynamo import (
    compiled_autograd,
    logging as dynamo_logging,
    utils as dynamo_utils,
)
from torch._dynamo.utils import detect_fake_mode
from torch._functorch.aot_autograd import make_boxed_func
from torch._inductor.codecache import code_hash, CompiledFxGraph
from torch._ops import OpOverload
from torch._subclasses.fake_tensor import FakeTensor
from torch.fx.passes.fake_tensor_prop import FakeTensorProp

from .._dynamo.backends.common import aot_autograd
from ..fx.graph import _PyTreeCodeGen
from . import config, metrics
from .debug import DebugContext
from .decomposition import select_decomp_table
from .fx_passes.joint_graph import joint_graph_passes
from .fx_passes.post_grad import post_grad_passes, view_to_reshape
from .fx_passes.pre_grad import pre_grad_passes
from .graph import GraphLowering
from .pattern_matcher import clone_graph
from .utils import get_dtype_size, has_incompatible_cudagraph_ops
from .virtualized import V

if config.is_fbcode():
    from torch._inductor.fb.utils import time_and_log  # type: ignore[import]
else:
    # no-op decorator
    def time_and_log(attr: str):
        def wrap(old_func):
            @wraps(old_func)
            def newFunction(*args, **kwargs):
                return old_func(*args, **kwargs)

            return newFunction

        return wrap


log = logging.getLogger(__name__)
perf_hint_log = torch._logging.getArtifactLogger(__name__, "perf_hints")
ALIGNMENT = 16


@dataclasses.dataclass
class BoxedBool:
    value: bool

    def __bool__(self):
        return self.value

    @staticmethod
    def disable(obj):
        if isinstance(obj, BoxedBool):
            obj.value = False
            return obj
        return False


@dataclasses.dataclass
class BoxedDeviceIndex:
    value: Optional[int]

    def set(self, device_idx):
        assert device_idx is None or isinstance(device_idx, int)
        self.value = device_idx


# copy_ fails when trying to write to tensors with memory overlap,
# for expanded dimensions (a dimension which used to have size 1 -> ?)
# we can select one element from that dimension and write to it
# to achieve writing to all values of that dimension of the input tensor
def get_expanded_dims(t):
    if not isinstance(t, torch.Tensor):
        return None
    return [i for i in range(t.ndim) if t.stride(i) == 0 and t.size(i) != 1]


def index_expanded_dims(t: torch.Tensor, expanded_dims: List[int]) -> torch.Tensor:
    for expanded_dim in expanded_dims:
        t = torch.ops.aten.slice(t, expanded_dim, 0, 1)
    return t


def complex_memory_overlap(t: torch.Tensor) -> bool:
    # if torch._debug_has_internal_overlap thinks this tensor potentially has
    # memory overlap internally, let's dig deeper to find out whether it's true.
    t = index_expanded_dims(t, get_expanded_dims(t))
    if torch._debug_has_internal_overlap(t) != 0:
        strides = t.stride()
        sizes = t.shape
        indices = list(range(len(strides)))
        indices = [x for _, x in sorted(zip(strides, indices))]
        for i in range(len(strides)):
            prev_stride = 1 if i == 0 else strides[indices[i - 1]]
            prev_size = 1 if i == 0 else sizes[indices[i - 1]]
            if strides[indices[i]] < prev_stride * prev_size:
                return True
    return False


@functools.lru_cache(None)
def _step_logger():
    return dynamo_logging.get_step_logger(log)


@functools.lru_cache(None)
def _warn_tf32_disabled():
    if (
        torch.cuda.is_available()
        and not torch.backends.cuda.matmul.allow_tf32
        and torch.cuda.get_device_capability() >= (8, 0)
    ):
        warnings.warn(
            "TensorFloat32 tensor cores for float32 matrix multiplication available but not enabled. "
            "Consider setting `torch.set_float32_matmul_precision('high')` for better performance."
        )


def is_tf32_warning_applicable(gm: torch.fx.GraphModule):
    aten = torch.ops.aten
    tf32_ops = {
        aten.mm.default,
        aten.addmm.default,
        aten.bmm.default,
        aten.baddbmm.default,
    }
    for node in gm.graph.nodes:
        if (
            node.op == "call_function"
            and node.target in tf32_ops
            and isinstance(node.meta.get("val", None), torch.Tensor)
            and node.meta["val"].dtype == torch.float32
            and node.meta["val"].device.type == "cuda"
        ):
            return True
    return False


@DebugContext.wrap
def count_bytes_inner(
    gm: torch.fx.GraphModule,
    example_inputs: List[torch.Tensor],
    num_fixed: int = 0,
    **kwargs,
):
    shape_env = _shape_env_from_inputs(example_inputs)

    graph = GraphLowering(gm, shape_env=shape_env, num_static_inputs=num_fixed)
    with V.set_graph_handler(graph):
        graph.run(*example_inputs)
        num_bytes, nodes_num_elem = graph.count_bytes()
        metrics.num_bytes_accessed += num_bytes
        metrics.nodes_num_elem += nodes_num_elem
    return make_boxed_func(gm.forward)


def inner_compile_with_cpp_wrapper(inner_compile: Callable[..., Any]):
    @functools.wraps(inner_compile)
    def wrapper(gm: torch.fx.GraphModule, example_inputs: List[torch.Tensor], **kwargs):
        """
        Compile into cpp wrapper:
        For CPU, this is currently done in one pass.
        For GPU, this is done in two passes: JIT-compile the model with python wrapper code
        and run it to generate autotuned kernel binaries in the first pass; and then generate
        cpp wrapper code and compile it to a dynamic library in the second pass.
        """
        devices = (
            {t.device.type for t in gm.parameters()}
            | {t.device.type for t in gm.buffers()}
            | {t.device.type for t in example_inputs if isinstance(t, torch.Tensor)}
        )

        if "cuda" not in devices:
            kwargs_patched = {**kwargs, "cpp_wrapper": True}
            return inner_compile(gm, example_inputs, **kwargs_patched)
        else:
            with config.patch(
                {
                    "triton.store_cubin": True,
                }
            ):
                # first pass with regular python wrapper code
                kwargs_patched = {
                    **kwargs,
                    "cpp_wrapper": False,
                }
                # clone_graph(gm) makes sure no graph modification from the first pass will
                # leak to the second pass. It does increase memory pressure, but the problem
                # can be alleviated once we have parameters as FakeTensor.

                compiled = inner_compile(
                    clone_graph(gm), example_inputs, **kwargs_patched
                )
                if (
                    torch._guards.TracingContext.get()
                    and torch._guards.TracingContext.get().output_strides
                ):
                    torch._guards.TracingContext.get().output_strides.clear()

                def materialize(x):
                    if isinstance(x, (torch.SymInt, torch.SymFloat)):
                        # Need concrete value to run dynamic shapes and tune the result
                        return x.node.hint
                    else:
                        assert not isinstance(x, FakeTensor)
                        return x

                if torch._guards.TracingContext.get():
                    params_flat = [
                        param
                        for param in torch._guards.TracingContext.get().params_flat
                        if param is not None
                    ]
                    real_inputs = [
                        materialize(x) for x in (params_flat + V.real_inputs)
                    ]
                else:
                    real_inputs = [materialize(x) for x in V.real_inputs]

                with torch.utils._python_dispatch._disable_current_modes():
                    compiled(real_inputs)

                del real_inputs

                # second pass
                kwargs_patched = {**kwargs, "cpp_wrapper": True}
                return inner_compile(gm, example_inputs, **kwargs_patched)

    return wrapper


def fake_tensor_prop(
    gm: torch.fx.GraphModule,
    example_inputs: List[torch.Tensor],
    force_allow_non_fake_inputs: bool = False,
):
    """
    If we can not detect fake mode from the context of inputs, create one.

    The created fake mode will be returned.
    """
    fake_mode = detect_fake_mode(example_inputs)
    if not fake_mode:
        fake_mode = torch._subclasses.FakeTensorMode(allow_non_fake_inputs=True)
        FakeTensorProp(gm, mode=fake_mode).propagate(*example_inputs)
    else:
        ctx = (
            contextlib.nullcontext()
            if not force_allow_non_fake_inputs
            else mock.patch.object(fake_mode, "allow_non_fake_inputs", True)
        )
        with ctx:  # type: ignore[attr-defined]
            FakeTensorProp(gm, mode=fake_mode).propagate_dont_convert_inputs(
                *example_inputs
            )

    return fake_mode


@DebugContext.wrap
@torch.utils._python_dispatch._disable_current_modes()
@time_and_log(attr="compilation time (in seconds)")
def compile_fx_inner(
    gm: torch.fx.GraphModule,
    example_inputs: List[torch.Tensor],
    cudagraphs: Optional[BoxedBool] = None,
    num_fixed: int = 0,
    is_backward: bool = False,
    graph_id: Optional[int] = None,
    cpp_wrapper: bool = False,
    aot_mode: bool = False,
    is_inference: bool = False,
    boxed_forward_device_index: Optional[BoxedDeviceIndex] = None,
    user_visible_outputs: FrozenSet[str] = frozenset(),
    layout_opt: Optional[bool] = None,
):
    if dynamo_utils.count_calls(gm.graph) == 0:
        return make_boxed_func(gm.forward)

    if cudagraphs is None:
        cudagraphs = BoxedBool(config.triton.cudagraphs)

    # Inputs to fx_codegen_and_compile
    graph_args = [gm, example_inputs]
    graph_kwargs = {
        "cudagraphs": cudagraphs,
        "num_fixed": num_fixed,
        "is_backward": is_backward,
        "graph_id": graph_id,
        "cpp_wrapper": cpp_wrapper,
        "aot_mode": aot_mode,
        "is_inference": is_inference,
        "user_visible_outputs": user_visible_outputs,
        "layout_opt": layout_opt,
    }

    compiled_graph: CompiledFxGraph = fx_codegen_and_compile(
        *graph_args, **graph_kwargs  # type: ignore[arg-type]
    )

    if aot_mode:
        return compiled_graph

    if cudagraphs:
        # output args are tuple of first argument
        output = list(gm.graph.nodes)[-1]
        assert len(output.args) == 1
        stack_traces = [
            (arg.stack_trace if isinstance(arg, torch.fx.node.Node) else None)
            for arg in output.args[0]
        ]

        complex_memory_overlap_inputs = any(
            complex_memory_overlap(t)
            for t in example_inputs
            if isinstance(t, torch.Tensor)
        )

        # doesnt work for non-trees because the warmup run would apply mutation twice
        if config.triton.cudagraph_trees:
<<<<<<< HEAD
=======
            # checking if mutation is only on paramameters/static inputs
>>>>>>> 1cdc12ec
            has_mutation = not all(
                idx < num_fixed for idx in compiled_graph.mutated_input_idxs
            )
        else:
            has_mutation = len(compiled_graph.mutated_inputs) != 0

        cudagraph_tests = [
            (set(compiled_graph.device_types) == {"cuda"}, "non-cuda device in graph"),
            (not has_mutation, "mutated inputs"),
            (not has_incompatible_cudagraph_ops(gm), "incompatible ops"),
            (not complex_memory_overlap_inputs, "complex memory overlap"),
            (
                all(
                    isinstance(t, (torch.Tensor, torch.SymInt)) for t in example_inputs
                ),
                "non-Tensor inputs",
            ),
            (
                (
                    len(compiled_graph.device_idxs) == 1
                    or not config.triton.cudagraph_trees
                ),
                "multiple device indices without cudagraph_trees",
            ),
        ]
        cudagraph_fail_reasons = [s for b, s in cudagraph_tests if not b]

        if not cudagraph_fail_reasons:
            if not config.triton.cudagraph_trees:
                # Force specialize all inputs so that CUDA graphs will work
                for t in example_inputs:
                    if isinstance(t, torch.SymInt):
                        int(t)  # guard

            if (
                boxed_forward_device_index is not None
                and not is_inference
                and not is_backward
            ):
                boxed_forward_device_index.set(next(iter(compiled_graph.device_idxs)))

            compiled_graph.current_callable = cudagraphify(
                compiled_graph.get_current_callable(),
                example_inputs,
                static_input_idxs=range(num_fixed),
                device_index=next(iter(compiled_graph.device_idxs)),
                stack_traces=stack_traces,
                is_backward=is_backward,
                is_inference=is_inference,
            )
        else:
            BoxedBool.disable(cudagraphs)

            # See [Backward Generation Handling]
            # if cudagraph'd the forward and set the device, we need to let the cudagraph manager
            # know we are we running the backward even if we will not run it in cudagraphs
            if is_backward and config.triton.cudagraph_trees:
                assert boxed_forward_device_index is not None
                assert boxed_forward_device_index.value is not None
                compiled_graph_callable = compiled_graph.get_current_callable()

                manager = torch._inductor.cudagraph_trees.get_manager(
                    boxed_forward_device_index.value, create_if_none_exists=False
                )
                # should already exist from forward
                assert manager is not None

                def compiled_artifact(new_inputs):
                    manager.set_to_running_backward()
                    return compiled_graph_callable(new_inputs)

                compiled_graph.current_callable = compiled_artifact

            if len(set(compiled_graph.device_types)) > 1:
                perf_hint_log.warning("skipping cudagraphs due to multiple devices")
            elif set(compiled_graph.device_types) == {"cuda"}:
                if has_mutation:
                    perf_hint_log.warning("skipping cudagraphs due to input mutation")
                elif complex_memory_overlap_inputs:
                    perf_hint_log.warning(
                        "skipping cudagraphs due to complex input striding"
                    )
                elif (
                    len(compiled_graph.device_idxs) > 1
                    and config.triton.cudagraph_trees
                ):
                    perf_hint_log.warning(
                        "skipping cudagraphs due to multiple device indexes"
                    )
                else:
                    perf_hint_log.warning("skipping cudagraphs for unknown reason")
            else:
                perf_hint_log.warning("skipping cudagraphs for unknown reason")

    # cudagraphs does its own aligning of inputs
    if not cudagraphs:
        new_callable = align_inputs(
            compiled_graph.get_current_callable(), example_inputs, range(num_fixed)
        )
        if new_callable is not compiled_graph.get_current_callable():
            compiled_graph.current_callable = new_callable

    _step_logger()(
        logging.INFO,
        "torchinductor done compiling "
        f"{'BACKWARDS' if is_backward else 'FORWARDS'} "
        f"graph {graph_id}",
    )

    # aot autograd needs to know to pass in inputs as a list
    compiled_graph._boxed_call = True
    return compiled_graph


def fx_codegen_and_compile(
    gm: torch.fx.GraphModule,
    example_inputs: List[torch.Tensor],
    cudagraphs: Optional[BoxedBool] = None,
    num_fixed: int = 0,
    is_backward: bool = False,
    graph_id: Optional[int] = None,
    cpp_wrapper: bool = False,
    aot_mode: bool = False,
    is_inference: bool = False,
    user_visible_outputs: FrozenSet[str] = frozenset(),
    layout_opt: Optional[bool] = None,
) -> CompiledFxGraph:
    if is_tf32_warning_applicable(gm):
        _warn_tf32_disabled()

    # lift the maximum depth of the Python interpreter stack
    # to adapt large/deep models
    sys.setrecursionlimit(max(sys.getrecursionlimit(), 2000))

    _step_logger()(
        logging.INFO,
        "torchinductor compiling "
        f"{'BACKWARDS' if is_backward else 'FORWARDS'} "
        f"graph {graph_id}",
    )
    V.debug.fx_graph(gm, example_inputs)

    shape_env = _shape_env_from_inputs(example_inputs)

    # Convert view to reshape in the graph. This is necessary primarily for
    # layout optimization. Do it unconditionally for uniformity.
    #
    # It's needed because when we do layout optimization, an contiguous tensor
    # in eager mode may becomes a channels last tensor. A view op previously
    # can be applied to the contiguous tensor may not be able to be applied
    # on the channels tensor any more. An error like
    #   RuntimeError: view size is not compatible with input tensor's size and stride
    #   (at least one dimension spans across two contiguous subspaces). Use .reshape(...) instead.
    # will be printed.
    #
    # Replace view op to reshape op in this case.
    # As an example, timm_resnest/botnet26t_256/convnext_base etc. will fail if we don't do this.
    #
    # Also this has to be done before FakeTensorProp below to avoid the failed
    # .view() call.
    view_to_reshape(gm)

    fake_mode = fake_tensor_prop(gm, example_inputs)

    # pattern matcher passes might not preserve striding information
    # on node.meta["val"]. if in the future we rely on these being
    # correct we will need to fix.

    with V.set_fake_mode(fake_mode):
        # has some issues with memory in training
        post_grad_passes(gm, is_inference=is_inference)
        V.debug.fx_graph_transformed(gm, example_inputs)

    with V.set_fake_mode(fake_mode):
        graph = GraphLowering(
            gm,
            shape_env=shape_env,
            num_static_inputs=num_fixed,
            graph_id=graph_id,
            cpp_wrapper=cpp_wrapper,
            aot_mode=aot_mode,
            user_visible_outputs=user_visible_outputs,
        )
        with V.set_graph_handler(graph):
            graph.run(*example_inputs)
            context = torch._guards.TracingContext.get()
            if context is not None and context.output_strides is not None:
                # Return the output strides to the caller via TracingContext
                assert len(context.output_strides) == 0
                assert graph.graph_outputs is not None
                for out in graph.graph_outputs:
                    if hasattr(out, "layout"):
                        context.output_strides.append(
                            tuple(
                                V.graph.sizevars.size_hint(s) for s in out.layout.stride
                            )
                        )
                    else:
                        context.output_strides.append(None)
            compiled_fn = graph.compile_to_fn()

            if _in_aot_compilation:
                return compiled_fn

            if graph.disable_cudagraphs:
                BoxedBool.disable(cudagraphs)

            compiled_graph = CompiledFxGraph(
                compiled_artifact=compiled_fn,
                cache_key=graph.cache_key,
                artifact_path=graph.cache_path,
                cache_linemap=graph.cache_linemap,
                device_types=graph.device_types,
                device_idxs=graph.device_idxs,
                mutated_inputs=graph.mutated_inputs,
                mutated_input_idxs=graph.mutated_input_idxs,
            )
    return compiled_graph


def clone_preserve_strides(x: torch.Tensor):
    needed_size = (
        sum((shape - 1) * stride for shape, stride in zip(x.size(), x.stride())) + 1
    )
    buffer = torch.as_strided(x, (needed_size,), (1,)).clone()
    return torch.as_strided(buffer, x.size(), x.stride())


def copy_misaligned_inputs(
    new_inputs: List[torch.Tensor], check_inputs_idxs: Sequence[int]
) -> None:
    for i in check_inputs_idxs:
        if new_inputs[i].data_ptr() % ALIGNMENT:
            new_inputs[i] = clone_preserve_strides(new_inputs[i])


def get_input_idxs_to_check(
    inputs: Union[List[torch.Tensor], Sequence[int]],
    static_input_idxs: Sequence[int],
) -> Sequence[int]:
    def is_aligned(storage_offset, dtype):
        return (storage_offset * get_dtype_size(dtype)) % ALIGNMENT == 0

    ids_to_check = []
    for i, input in enumerate(inputs):
        if (
            isinstance(input, torch.Tensor)
            and (
                i not in static_input_idxs
                or not is_aligned(input.storage_offset(), input.dtype)
            )
            and input.device.type == "cuda"
        ):
            ids_to_check.append(i)
    return ids_to_check


def align_inputs_from_check_idxs(
    model: Callable[[List[torch.Tensor]], Any], inputs_to_check: Sequence[int]
):
    if len(inputs_to_check) == 0:
        return model

    def run(new_inputs):
        copy_misaligned_inputs(new_inputs, inputs_to_check)
        return model(new_inputs)

    return run


def align_inputs(
    model: Callable[[List[torch.Tensor]], Any],
    inputs: List[torch.Tensor],
    static_input_idxs: Sequence[int] = (),
):
    inputs_to_check = get_input_idxs_to_check(inputs, static_input_idxs)
    return align_inputs_from_check_idxs(model, inputs_to_check)


@dynamo_utils.dynamo_timed
def cudagraphify(
    model: torch.fx.GraphModule,
    inputs: List[torch.Tensor],
    static_input_idxs: Sequence[int] = (),
    *,
    device_index: int,
    stack_traces: List[Optional[str]],
    is_backward: bool,
    is_inference: bool,
):
    from torch._inductor.cudagraph_trees import (
        cudagraphify_impl as new_cudagraphify_impl,
    )

    cudagraphify_fn: Callable[..., Any]
    if config.triton.cudagraph_trees:
        cudagraphify_fn = functools.partial(
            new_cudagraphify_impl,
            device_index=device_index,
            stack_traces=stack_traces,
            is_backward=is_backward,
            is_inference=is_inference,
        )
    else:
        cudagraphify_fn = cudagraphify_impl

    # if using fake tensors, defer cudagraphs until we get real inputs at runtime
    if not any(isinstance(inp, FakeTensor) for inp in inputs):
        return cudagraphify_fn(model, inputs, static_input_idxs)

    compiled_fn = None

    def run(new_inputs):
        nonlocal compiled_fn
        if compiled_fn is None:
            with dynamo_utils.preserve_rng_state():
                compiled_fn = cudagraphify_fn(model, new_inputs, static_input_idxs)
        return compiled_fn(new_inputs)

    return run


def remove_unaligned_input_idxs(
    inputs: Union[List[torch.Tensor], Sequence[int]],
    static_input_idxs: Sequence[int],
):
    """
    We require all inputs to be aligned, so introduce a copy for any
    that aren't.
    """
    aligned_static_input_idxs = []
    for idx, input in zip(static_input_idxs, inputs):
        if isinstance(input, torch.Tensor) and (input.data_ptr() % ALIGNMENT) == 0:
            aligned_static_input_idxs.append(idx)
    if len(aligned_static_input_idxs) != len(static_input_idxs):
        return aligned_static_input_idxs
    return static_input_idxs


def static_input(x: torch.Tensor):
    """
    Copy and input while preserving strides
    """
    # TODO(jansel): figure out why this version doesn't work:
    # return torch.empty_strided(x.size(), x.stride(), dtype=x.dtype, device=x.device)
    needed_size = (
        sum((shape - 1) * stride for shape, stride in zip(x.size(), x.stride())) + 1
    )
    buffer = torch.empty(needed_size, dtype=x.dtype, device=x.device)
    return torch.as_strided(buffer, x.size(), x.stride())


def index_expanded_dims_and_copy_(
    dst: torch.Tensor,
    src: torch.Tensor,
    expanded_dims: List[int],
):
    "Index into expanded dimensions of both dst and src then copy_"
    dst = index_expanded_dims(dst, expanded_dims)
    src = index_expanded_dims(src, expanded_dims)
    dst.copy_(src)


def cudagraphify_impl(
    model: torch.fx.GraphModule,
    inputs: List[torch.Tensor],
    static_input_idxs: Sequence[int] = (),
):
    """
    Assumes inputs[static_input_idxs[i]] are always the same memory address
    """
    check_input_idxs = get_input_idxs_to_check(inputs, static_input_idxs)
    static_input_idxs = remove_unaligned_input_idxs(inputs, static_input_idxs)
    copy_misaligned_inputs(inputs, check_input_idxs)

    assert isinstance(inputs, list)

    inps_expanded_dims = [
        get_expanded_dims(x) if idx not in static_input_idxs else []
        for idx, x in enumerate(inputs)
    ]

    # allocate static tensor inputs
    static_inputs = [
        x
        if not isinstance(x, torch.Tensor)
        else static_input(x)
        if idx not in static_input_idxs
        else x.detach()
        for idx, x in enumerate(inputs)
    ]

    # copy over input values for fresh allocations
    for idx, (x, expanded_dims) in enumerate(zip(inputs, inps_expanded_dims)):
        if isinstance(x, torch.Tensor) and idx not in static_input_idxs:
            index_expanded_dims_and_copy_(static_inputs[idx], x, expanded_dims)

    # warmup
    torch.cuda.synchronize()
    stream = torch.cuda.Stream()
    stream.wait_stream(torch.cuda.current_stream())
    # copy static_inputs because it will be cleared in model
    with torch.cuda.stream(stream):
        model(list(static_inputs))
    stream.synchronize()
    torch.cuda.current_stream().wait_stream(stream)
    torch.cuda.synchronize()

    # record
    graph = torch.cuda.CUDAGraph()
    with torch.cuda.graph(graph, stream=stream):
        static_outputs = model(list(static_inputs))
    if not isinstance(static_outputs, (list, tuple)):
        static_outputs = (static_outputs,)

    if config.size_asserts:

        def run(new_inputs):
            assert len(static_inputs) == len(new_inputs)
            for idx, (dst, src, expanded_dims) in enumerate(
                zip(static_inputs, new_inputs, inps_expanded_dims)
            ):
                if not isinstance(dst, torch.Tensor):
                    pass
                elif idx in static_input_idxs:
                    assert dst.data_ptr() == src.data_ptr()
                else:
                    # TODO - could make one single op of multiple slices
                    # and avoid dispatch.
                    # Could also pre-index the `dst` tensors
                    index_expanded_dims_and_copy_(dst, src, expanded_dims)
            new_inputs.clear()
            graph.replay()
            return static_outputs

    else:
        copy_indices = [
            idx for idx in range(len(static_inputs)) if idx not in static_input_idxs
        ]

        def run(new_inputs):
            for idx in copy_indices:
                expanded_dims = inps_expanded_dims[idx]
                index_expanded_dims_and_copy_(
                    static_inputs[idx], new_inputs[idx], expanded_dims
                )
            new_inputs.clear()
            graph.replay()
            return static_outputs

    return align_inputs_from_check_idxs(run, check_input_idxs)


def count_tangents(fx_g: torch.fx.GraphModule):
    """
    Infers which inputs are static for a backwards graph
    """

    def is_saved_tensor(x):
        return (
            "tangents" not in x.name
            and "bwd_seed" not in x.name
            and "bwd_base_offset" not in x.name
        )

    arg_count = 0
    static_arg_idxs = []
    for n in fx_g.graph.nodes:
        if n.op == "placeholder":
            if is_saved_tensor(n):
                static_arg_idxs.append(arg_count)
            arg_count += 1

    assert static_arg_idxs == list(range(len(static_arg_idxs)))
    return len(static_arg_idxs)


_in_aot_compilation = BoxedBool(False)


def compile_fx_aot(
    model_: torch.fx.GraphModule,
    example_inputs_: List[torch.Tensor],
    inner_compile: Callable[..., Any] = compile_fx_inner,
    config_patches: Optional[Dict[str, Any]] = None,
):
    config_patches = (
        {"cpp_wrapper": True}
        if config_patches is None
        else {**config_patches, "cpp_wrapper": True}
    )
    if (
        "aot_inductor_output_path" not in config_patches
        and not config.aot_inductor_output_path
    ):
        config_patches = {
            **config_patches,
            "aot_inductor_output_path": code_hash(model_.code),
        }

    with mock.patch.object(_in_aot_compilation, "value", True):
        return compile_fx(
            model_,
            example_inputs_,
            inner_compile=functools.partial(inner_compile, aot_mode=True),
            config_patches=config_patches,
        )


_graph_counter = itertools.count(0)


def fw_compiler_freezing(
    aot_autograd_model: torch.fx.GraphModule,
    aot_example_inputs: List[torch.Tensor],
    dynamo_model: torch.fx.GraphModule,
    num_example_inputs: int,
    inner_compile: Callable[..., Any],
    cudagraphs: BoxedBool,
    graph_id: int,
    forward_device: BoxedDeviceIndex,
):
    from torch._inductor.freezing import convert_conv_weights_to_channels_last, freeze

    # partition_fn won't be called
    joint_graph_passes(aot_autograd_model)

    layout_opt = GraphLowering.decide_layout_opt(aot_autograd_model)
    if layout_opt:
        # make sure meta['val'] is properly setup
        fake_tensor_prop(aot_autograd_model, aot_example_inputs, True)
        convert_conv_weights_to_channels_last(aot_autograd_model)

    opt_model, preserved_arg_indices = freeze(
        dynamo_model,
        aot_autograd_model,
        aot_example_inputs,  # type: ignore[arg-type]
    )

    aot_example_inputs = [aot_example_inputs[ind] for ind in preserved_arg_indices]
    num_fixed = len(preserved_arg_indices) - num_example_inputs

    fake_mode = detect_fake_mode(aot_example_inputs)

    # for freezing, all graph outputs should be user visible
    *_, model_outputs_node = opt_model.graph.nodes
    model_outputs = model_outputs_node.args[0]
    user_visible_outputs = [
        n.name for n in model_outputs if isinstance(n, torch.fx.Node)
    ]

    # constant params will be real tensors, not fake
    params_flat = torch._guards.TracingContext.get().params_flat
    for i in range(len(params_flat)):
        if i not in preserved_arg_indices:
            params_flat[i] = None

    with mock.patch.object(fake_mode, "allow_non_fake_inputs", True):
        optimized_function = inner_compile(
            opt_model,
            aot_example_inputs,
            num_fixed=num_fixed,
            cudagraphs=cudagraphs,
            graph_id=graph_id,
            is_inference=True,
            boxed_forward_device_index=forward_device,
            layout_opt=layout_opt,
            user_visible_outputs=user_visible_outputs,
        )

    # aot_inductor codegens a call that takes in just the inputs, so we don't return a wrapper
    # that drops constant-ified params
    if _in_aot_compilation:
        return optimized_function

    def wrapper(args):
        args_new = [args[i] for i in preserved_arg_indices]
        args.clear()
        return optimized_function(args_new)

    wrapper._boxed_call = True  # type: ignore[attr-defined]

    return wrapper


def compile_fx(
    model_: torch.fx.GraphModule,
    example_inputs_: List[torch.Tensor],
    inner_compile: Callable[..., Any] = compile_fx_inner,
    config_patches: Optional[Dict[str, Any]] = None,
    decompositions: Optional[Dict[OpOverload, Callable[..., Any]]] = None,
):
    """Main entrypoint to a compile given FX graph"""
    if config_patches:
        with config.patch(config_patches):
            return compile_fx(
                model_,
                example_inputs_,
                # need extra layer of patching as backwards is compiled out of scope
                inner_compile=config.patch(config_patches)(inner_compile),
                decompositions=decompositions,
            )

    if config.cpp_wrapper:
        with config.patch(
            {
                "cpp_wrapper": False,
                "triton.autotune_cublasLt": False,
                "triton.cudagraphs": False,
                # CudaWrapperCodeGen relies on kernel name to find the autotuned cubin file
                "triton.unique_kernel_names": True,
            }
        ), V.set_real_inputs(example_inputs_):
            return compile_fx(
                model_,
                example_inputs_,
                inner_compile=inner_compile_with_cpp_wrapper(inner_compile),
                decompositions=decompositions,
            )

    recursive_compile_fx = functools.partial(
        compile_fx,
        inner_compile=inner_compile,
        decompositions=decompositions,
    )

    if not graph_returns_tuple(model_):
        return make_graph_return_tuple(
            model_,
            example_inputs_,
            recursive_compile_fx,
        )

    if isinstance(model_, torch.fx.GraphModule):
        if isinstance(model_.graph._codegen, _PyTreeCodeGen):
            # this graph is the result of dynamo.export()
            return handle_dynamo_export_graph(
                model_,
                example_inputs_,
                recursive_compile_fx,
            )

        # Since handle_dynamo_export_graph will trigger compile_fx again,
        # Move these passes after handle_dynamo_export_graph to avoid repeated calls.
        model_ = pre_grad_passes(model_, example_inputs_)

    if any(isinstance(x, (list, tuple, dict)) for x in example_inputs_):
        return flatten_graph_inputs(
            model_,
            example_inputs_,
            recursive_compile_fx,
        )

    assert not config._raise_error_for_testing
    num_example_inputs = len(example_inputs_)
    cudagraphs = BoxedBool(config.triton.cudagraphs)
    forward_device = BoxedDeviceIndex(None)

    graph_id = next(_graph_counter)

    decompositions = (
        decompositions if decompositions is not None else select_decomp_table()
    )

    @dynamo_utils.dynamo_timed
    def fw_compiler_base(
        model: torch.fx.GraphModule,
        example_inputs: List[torch.Tensor],
        is_inference: bool,
    ):
        if is_inference:
            # partition_fn won't be called
            joint_graph_passes(model)

        num_rng_seed_offset_inputs = 2 if functorch_config.functionalize_rng_ops else 0
        fixed = len(example_inputs) - num_example_inputs - num_rng_seed_offset_inputs
        user_visible_outputs = set()

        if config.keep_output_stride:
            *_, model_outputs_node = model.graph.nodes
            assert model_outputs_node.op == "output"
            model_outputs, _ = pytree.tree_flatten(model_outputs_node.args)
            num_model_outputs = len(model_outputs)

            context = torch._guards.TracingContext.get()
            if context is not None and context.fw_metadata:
                original_output_start_index = context.fw_metadata.num_mutated_inputs
            else:
                original_output_start_index = 0

            if isinstance(model_, torch.fx.GraphModule):
                *_, orig_model_outputs_node = model_.graph.nodes
                assert orig_model_outputs_node.op == "output"
                orig_model_outputs, _ = pytree.tree_flatten(
                    orig_model_outputs_node.args
                )
                num_orig_model_outputs = len(orig_model_outputs)
            else:
                num_orig_model_outputs = num_model_outputs

            assert num_orig_model_outputs <= num_model_outputs

            # We makes the following assumption
            # For inference
            #   len(orig_model_outputs) == len(model_outputs)
            # For training
            #   len(orig_model_outputs) <= len(model_outputs)
            # During training, most of the time the model_outputs starts with
            # orignal module's outputs followed by saved activations.
            # But this can be not true if the model have inplace updated tensors.
            # AOTAutograd will make those tensors being returned before the orignal
            # module's output.
            # To make things safe, we'll use original_output_start_index field
            # set by AOTAutograd to decide where the original module outputs start.

            user_visible_outputs = {
                n.name
                for n in model_outputs[
                    original_output_start_index : original_output_start_index
                    + num_orig_model_outputs
                ]
                if isinstance(n, torch.fx.Node)
            }

        return inner_compile(
            model,
            example_inputs,
            num_fixed=fixed,
            cudagraphs=cudagraphs,
            graph_id=graph_id,
            is_inference=is_inference,
            boxed_forward_device_index=forward_device,
            user_visible_outputs=user_visible_outputs,
        )

    fw_compiler = functools.partial(fw_compiler_base, is_inference=False)

    if config.freezing and not torch.is_grad_enabled():
        inference_compiler = functools.partial(
            fw_compiler_freezing,
            dynamo_model=model_,
            num_example_inputs=num_example_inputs,
            inner_compile=inner_compile,
            cudagraphs=cudagraphs,
            graph_id=graph_id,
            forward_device=forward_device,
        )
    else:
        inference_compiler = functools.partial(fw_compiler_base, is_inference=True)

    def partition_fn(graph, joint_inputs, **kwargs):
        joint_graph_passes(graph)
        return min_cut_rematerialization_partition(
            graph, joint_inputs, **kwargs, compiler="inductor"
        )

    @dynamo_utils.dynamo_timed
    def bw_compiler(model: torch.fx.GraphModule, example_inputs: List[torch.Tensor]):
        fixed = count_tangents(model)
        return inner_compile(
            model,
            example_inputs,
            num_fixed=fixed,
            cudagraphs=cudagraphs,
            is_backward=True,
            graph_id=graph_id,
            boxed_forward_device_index=forward_device,
        )

    # TODO: can add logging before/after the call to create_aot_dispatcher_function
    # in torch._functorch/aot_autograd.py::aot_module_simplified::aot_function_simplified::new_func
    # once torchdynamo is merged into pytorch
    fake_mode = detect_fake_mode(example_inputs_) or torch._subclasses.FakeTensorMode(
        allow_non_fake_inputs=True
    )
    tracing_context = (
        torch._guards.TracingContext.get() or torch._guards.TracingContext(fake_mode)
    )
    if _in_aot_compilation:
        with V.set_fake_mode(fake_mode), compiled_autograd.disable():
            return fw_compiler(model_, example_inputs_)

    with V.set_fake_mode(fake_mode), torch._guards.tracing(
        tracing_context
    ), compiled_autograd.disable():
        return aot_autograd(
            fw_compiler=fw_compiler,
            bw_compiler=bw_compiler,
            inference_compiler=inference_compiler,
            decompositions=decompositions,
            partition_fn=partition_fn,
            keep_inference_input_mutations=True,
        )(model_, example_inputs_)


# pass config dict back to user
def get_patched_config_dict(config_patches=None):
    with config.patch(config_patches):
        return config.get_config_copy()


def _shape_env_from_inputs(inputs: List[torch.Tensor]):
    shape_env = None
    fake_mode = detect_fake_mode(inputs)

    # TODO(voz): It would be nice to enable this assert, but there are lots of tests that
    # pass in real inputs for now.
    # if len(inputs) > 0:
    # assert fake_mode is not None, breakpoint()

    if fake_mode is not None:
        return fake_mode.shape_env

    # When there are no tensor inputs, get shape_env from the first SymInt.
    for input in inputs:
        if isinstance(input, torch.SymInt):
            return input.node.shape_env

    # TODO(voz): Should we always have one anyway?
    return None


def output_node(gm: torch.fx.GraphModule):
    """Get the output node from an FX graph"""
    last_node = next(iter(reversed(gm.graph.nodes)))
    assert last_node.op == "output"
    return last_node


def graph_returns_tuple(gm: torch.fx.GraphModule):
    """True if a FX graph returns a tuple"""
    if not isinstance(gm, torch.fx.GraphModule):
        return True  # can't check this, assume true
    (rv,) = output_node(gm).args
    if isinstance(rv, (list, tuple)):
        return True
    if (
        isinstance(rv, torch.fx.node.Node)
        and hasattr(rv.target, "_schema")
        and len(rv.target._schema.returns) > 1
        and all(str(ret.type) == "Tensor" for ret in rv.target._schema.returns)
    ):
        # for graphs whose result is one node with multiple outputs
        return True
    return False


def make_graph_return_tuple(
    gm: torch.fx.GraphModule,
    inputs: List[torch.Tensor],
    compile_gm: Callable[..., Any],
):
    """
    Mutate gm so it returns a tuple.  This is only needed for graphs
    not created by torchdynamo that return non-tuples.
    """
    node = output_node(gm)
    (rv,) = node.args
    rv, spec = pytree.tree_flatten(rv)
    with gm.graph.inserting_before(node):
        gm.graph.output(rv)
    gm.graph.erase_node(node)
    assert graph_returns_tuple(gm)

    compiled_fn = compile_gm(gm, inputs)

    @functools.wraps(compiled_fn)
    def wrapper(*args, **kwargs):
        return pytree.tree_unflatten(compiled_fn(*args, **kwargs), spec)

    return wrapper


def flatten_graph_inputs(gm: torch.fx.GraphModule, inputs, compile_gm):
    """
    Mutate inputs so that they are flat and wrap gm such that it
    accepts those inputs.  This is only needed for graphs not created
    by torchdynamo that take bumpy inputs.
    """
    inputs, spec = pytree.tree_flatten(inputs)

    class GmWrapper(torch.nn.Module):
        def __init__(self):
            super().__init__()
            self.gm = gm

        def forward(self, *args):
            args: List[Any] = list(args)
            return self.gm(*pytree.tree_unflatten(args, spec))

    compiled_fn = compile_gm(GmWrapper(), inputs)

    @functools.wraps(compiled_fn)
    def wrapper(*args):
        # note this doesn't check the spec, assuming it is the same
        return compiled_fn(*pytree.tree_flatten(args)[0])

    return wrapper


def handle_dynamo_export_graph(
    gm: torch.fx.GraphModule,
    inputs: List[torch.Tensor],
    compile_gm: Callable[..., Any],
):
    """
    `torch._dynamo.export` embeds pytrees in the FX graph codegen object,
    convert that to a normal FX graph so inductor can compile it.
    """
    codegen = gm.graph._codegen
    gm.graph._codegen = torch.fx.graph.CodeGen()
    gm.recompile()

    compiled_fn = compile_gm(gm, codegen.process_inputs(*inputs))

    @functools.wraps(compiled_fn)
    def wrapper(*args):
        return codegen.process_outputs(compiled_fn(*codegen.process_inputs(*args)))

    return wrapper<|MERGE_RESOLUTION|>--- conflicted
+++ resolved
@@ -338,10 +338,7 @@
 
         # doesnt work for non-trees because the warmup run would apply mutation twice
         if config.triton.cudagraph_trees:
-<<<<<<< HEAD
-=======
             # checking if mutation is only on paramameters/static inputs
->>>>>>> 1cdc12ec
             has_mutation = not all(
                 idx < num_fixed for idx in compiled_graph.mutated_input_idxs
             )
