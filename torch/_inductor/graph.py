--- conflicted
+++ resolved
@@ -5,8 +5,9 @@
 import re
 import sys
 import time
+from collections import defaultdict
 from contextlib import contextmanager
-from typing import Dict, List, Optional, Set, Tuple
+from typing import DefaultDict, Dict, List, Optional, Set, Tuple
 
 import sympy
 
@@ -73,6 +74,7 @@
         torch.uint8,
         torch.bool,
         torch.bfloat16,
+        torch.complex64,
         # torch.float16, # TODO: implement this
     }
     if cuda:
@@ -204,8 +206,10 @@
         self.num_static_inputs = num_static_inputs
         self.lists: Dict[str, List[str]] = {}
         self.mutated_inputs: Set[str] = set()
+        self.mutated_input_idxs: List[int] = []
         self.unaligned_buffers: Set[str] = set()
         self.name_to_buffer: Dict[str, ir.ComputedBuffer] = {}
+        self.name_to_users: DefaultDict[str, List[ir.IRNode]] = defaultdict(list)
         self.creation_time = time.time()
         self.name = "GraphLowering"
         self.cpp_wrapper = cpp_wrapper
@@ -224,12 +228,9 @@
         ] = (
             []
         )  # This is the linemap used by the profiler to mark custom compiled kernels getting run
-<<<<<<< HEAD
-=======
         # Used if lowering encounters cases where cudagraphs are not supported
         self.disable_cudagraphs = False
         self.init_backend_registration()
->>>>>>> 3577ae3e
 
     @staticmethod
     def decide_layout_opt(gm) -> bool:
@@ -247,6 +248,18 @@
 
         if nconv == 0:
             return False
+
+        # For cpu backend and mkldnn enabled, we always using channels_last for a better performance.
+        if (
+            all(
+                n.args[idx].meta["val"].device == torch.device("cpu")
+                for n in conv_nodes
+                for idx in [0, 1]
+            )
+            and torch.backends.mkldnn.enabled
+            and torch.backends.mkldnn.is_available()
+        ):
+            return True
 
         # Followering models are skipped due to this:
         # jx_nest_base
@@ -299,7 +312,7 @@
             for n in conv_nodes
         ):
             log.debug(
-                "Skip layout optimization because some convoluttions have smaller out_channel"
+                "Skip layout optimization because some convolutions have smaller out_channel"
             )
             return False
 
@@ -455,6 +468,24 @@
         self.lists[name] = buffer_names
         return name
 
+    def register_users_of(self, node_output):
+        def register(value):
+            if isinstance(value, (list, tuple)):
+                for x in value:
+                    register(x)
+            if isinstance(value, ir.IRNode):
+                if (
+                    not hasattr(value, "data")
+                    or not isinstance(value.data, ir.IRNode)
+                    or not isinstance(value.data.data, ir.IRNode)
+                ):
+                    return
+
+                for read_name in value.get_read_names():
+                    self.name_to_users[read_name].append(value)
+
+        register(node_output)
+
     def mark_buffer_mutated(self, name: str):
         """
         When a buffer is mutated we need to make sure all the reads to
@@ -463,19 +494,11 @@
         assert isinstance(name, str)
         self.mutated_buffers.add(name)
 
-        def visit(value):
-            if isinstance(value, (list, tuple)):
-                return [visit(x) for x in value]
-            if isinstance(value, ir.IRNode):
-                if value.is_user_of(name):
-                    value.realize()
-            return value
-
-        for key, value in self.env.items():
-            try:
-                visit(value)
-            except Exception:
-                log.warning("error in mark_buffer_mutated", exc_info=True)
+        if name not in self.name_to_users:
+            return
+
+        for user in self.name_to_users[name]:
+            user.realize()
 
     def add_tensor_constant(self, data):
         def allocate():
@@ -707,23 +730,26 @@
                 torch.ops.aten.as_strided_.default,
                 torch.ops.aten.as_strided_scatter.default,
             ]
-            if any(
-                user.op == "output" or user.target in as_strided_ops for user in n.users
-            ) and isinstance(n.meta["val"], torch.Tensor):
+            is_output = any(user.op == "output" for user in n.users)
+            is_input_for_as_strided = any(
+                user.target in as_strided_ops for user in n.users
+            )
+            if (is_output or is_input_for_as_strided) and isinstance(
+                n.meta["val"], torch.Tensor
+            ):
                 strides = n.meta["val"].stride()
                 dense = torch._prims_common.is_non_overlapping_and_dense(n.meta["val"])
                 # requiring a stride order for a non-dense output wouldn't
                 # recreate the same strides, and would fail with view, defer for now.
                 if dense and len(strides):
                     stride_order = ir.get_stride_order(strides)
-
                     if (
                         len(result.get_size()) == 4
                         and n in self.nodes_prefer_channels_last
                         and n.name not in self.user_visible_outputs
+                        and not is_input_for_as_strided
                     ):
                         stride_order = ir.NHWC_STRIDE_ORDER
-
                     result = ir.ExternKernel.require_stride_order(result, stride_order)
 
             # Realize if (1) any user need inputs realized, or (2) there is
@@ -758,6 +784,7 @@
                                 torch.ops.mkldnn._convolution_transpose_pointwise.default,
                                 torch.ops.mkldnn._linear_pointwise.default,
                                 torch.ops.mkldnn._linear_pointwise.binary,
+                                torch.ops.aten.mkldnn_rnn_layer.default,
                             ]
                             if torch._C.has_mkl:
                                 need_fixed_layout += [torch.ops.mkl._mkl_linear.default]
@@ -804,6 +831,8 @@
                     if isinstance(result.data.data.inputs[0], ir.Buffer):
                         result.data.data.inputs[0].origin_node = n
 
+        self.register_users_of(result)
+
         return result
 
     def check_cpp_codegen_disabled(self):
@@ -949,12 +978,13 @@
         return mod
 
     def compile_to_fn(self):
-        if self.aot_mode:
+        if self.aot_mode and self.cpp_wrapper:
             from .codecache import AotCodeCache
 
             code, linemap = self.codegen()
             output_code_log.debug("Output code: \n%s", code)
 
+            # Directly return the file path with the compiled code
             return AotCodeCache.compile(self, code, cuda=self.cuda)
         else:
             return self.compile_to_module().call
