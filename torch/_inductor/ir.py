--- conflicted
+++ resolved
@@ -1106,76 +1106,6 @@
         )
 
 
-<<<<<<< HEAD
-@dataclasses.dataclass
-class Scan(Loops):
-    scan_ranges: List[Expr]
-    size: List[Expr]
-    scan_op: str  # TODO make this a callable
-    reindex: Callable[[List[Expr], List[Expr]], List[Expr]]
-    reduction_hint: ReductionHint
-
-    # HACK we mimick reduction
-
-    def __post_init__(self):
-        assert len(self.ranges) + len(self.scan_ranges) == len(self.size)
-        super().__post_init__()
-
-    def store_reduction(self, output_name, indexer, vars, scan_vars):
-        idx = self.reindex(vars, scan_vars)
-        value = self.inner_fn(idx)
-        result = ops.scan(self.dtype, self.scan_op, value)
-        return ops.store(output_name, indexer(idx), result)
-
-    def get_reduction_type(self):
-        return self.scan_op
-
-    def get_reduction_size(self):
-        return self.scan_ranges
-
-    def get_size(self):
-        return self.size
-
-    def get_pointwise_size(self):
-        return self.ranges
-
-    def index_length(self):
-        return len(self.ranges) + len(self.reduction_ranges)
-
-    def inner_fn_str(self):
-        index = self._index(self.ranges)
-        rindex = self._index(self.scan_ranges, "r")
-        return V.KernelFormatterHandler.ir_to_string(
-            self.inner_fn,
-            index,
-            rindex,
-        )
-
-    @classmethod
-    def create(
-        cls,
-        device: torch.device,
-        dtype: torch.dtype,
-        inner_fn: Callable[[List[Expr]], Any],
-        size: List[Expr],
-        axis: int,
-        scan_op: str,
-        reduction_hint: ReductionHint = ReductionHint.DEFAULT,
-    ) -> Optional["TensorBox"]:
-        assert scan_op in {"sum", "prod"}
-        pointwise_ranges = [*size[:axis], *size[axis + 1 :]]
-        scan_ranges = [size[axis]]
-
-        if device.type != "cuda":
-            # TODO: CPU support
-            return None
-
-        sizevars = V.graph.sizevars
-        scan_numel = sizevars.simplify(sympy_product(scan_ranges))
-
-        # Scan with a single element is just a copy
-        if sizevars.is_expr_static_and_true(sympy.Le(scan_numel, 1)):
-=======
 def num_reduction_outputs(reduction_type):
     return 3 if "welford" in reduction_type else 1
 
@@ -1242,85 +1172,10 @@
             def inner_fn(idx):
                 return ops.constant(val, dst_dtype)
 
->>>>>>> d212c0f0
             return Pointwise.create(
                 device=device,
                 dtype=dtype,
                 inner_fn=inner_fn,
-<<<<<<< HEAD
-                ranges=size,
-            )
-
-        reduction_hint, num_splits = cls.num_splits(
-            device=device,
-            dtype=dtype,
-            inner_fn=inner_fn,
-            axis=axis,
-            pointwise_ranges=pointwise_ranges,
-            scan_ranges=scan_ranges,
-            scan_op=scan_op,
-            scan_numel=scan_numel,
-        )
-        if num_splits > 1:
-            return cls.create_multilayer(
-                device=device,
-                dtype=dtype,
-                inner_fn=inner_fn,
-                size=size,
-                axis=axis,
-                scan_op=scan_op,
-                reduction_hint=reduction_hint,
-                split=num_splits,
-            )
-
-        def reindex(index, scan_index):
-            assert len(scan_index) == len(scan_ranges)
-            assert len(index) == len(pointwise_ranges)
-            return [*index[:axis], *scan_index, *index[axis:]]
-
-        result = TensorBox.create(
-            Scan(
-                device=device,
-                dtype=dtype,
-                inner_fn=inner_fn,
-                size=size,
-                ranges=pointwise_ranges,
-                scan_ranges=scan_ranges,
-                scan_op=scan_op,
-                reindex=reindex,
-                reduction_hint=reduction_hint,
-            )
-        )
-        result.realize()
-        return result
-
-    @classmethod
-    def num_splits(
-        cls,
-        device: torch.device,
-        dtype: torch.dtype,
-        inner_fn: Callable[[List[Expr]], Any],
-        axis: int,
-        pointwise_ranges: List[Expr],
-        scan_ranges: List[Expr],
-        scan_op: str,
-        scan_numel: Expr,
-    ):
-        # TODO: custom splitting heuristic for scan
-        def wrapper_fn(idx, reduction_idx):
-            return inner_fn([*idx[:axis], *reduction_idx, *idx[axis:]])
-
-        return Reduction.num_splits(
-            device=device,
-            dst_dtype=dtype,
-            src_dtype=dtype,
-            inner_fn=wrapper_fn,
-            ranges=pointwise_ranges,
-            reduction_ranges=scan_ranges,
-            reduction_type=scan_op,
-            reduction_numel=scan_numel,
-        )
-=======
                 ranges=list(ranges),
             )
 
@@ -1416,144 +1271,12 @@
     @staticmethod
     def default_value(reduction_type, dtype):
         return (0, 0, 0)
->>>>>>> d212c0f0
 
     @classmethod
     def create_multilayer(
         cls,
         device: torch.device,
         dtype: torch.dtype,
-<<<<<<< HEAD
-        inner_fn: Callable[..., Any],
-        size: List[Expr],
-        axis: int,
-        scan_op: str,
-        reduction_hint: ReductionHint,
-        split: int,
-    ):
-        """
-        Break a large scan into multiple smaller scans and reductions
-        """
-        assert scan_op in {"sum", "prod"}
-        pointwise_ranges = [*size[:axis], *size[axis + 1 :]]
-        scan_ranges = [size[axis]]
-
-        sizevars = V.graph.sizevars
-        scan_numel = sizevars.simplify(sympy_product(scan_ranges))
-
-        split = sympy.Integer(split)
-        block_size = FloorDiv(scan_numel + (split - 1), split)
-        need_mask = not sizevars.is_expr_static_and_true(
-            sympy.Eq(scan_numel % split, 0)
-        )
-
-        intermediate_dtype = (
-            dtype if dtype not in (torch.float16, torch.bfloat16) else torch.float
-        )
-        default = Reduction.default_value(scan_op, intermediate_dtype)
-
-        def wrapper_fn(index, reduction_index):
-            *pw_index, block_idx = index
-            (elem_idx,) = reduction_index
-            scan_index = block_size * block_idx + elem_idx
-            original_idx = [*pw_index[:axis], scan_index, *pw_index[axis:]]
-
-            def body():
-                value = inner_fn(original_idx)
-                if dtype == intermediate_dtype:
-                    return value
-                else:
-                    return ops.to_dtype(value, intermediate_dtype)
-
-            if need_mask:
-                mask = ops.lt(
-                    ops.index_expr(scan_index, torch.int32),
-                    ops.index_expr(scan_numel, torch.int32),
-                )
-                return ops.masked(mask, body, default)
-            else:
-                return body()
-
-        # Reduce each block of elements
-        intermediate_reduce = Reduction.create(
-            device=device,
-            dst_dtype=intermediate_dtype,
-            src_dtype=intermediate_dtype,
-            inner_fn=wrapper_fn,
-            ranges=[*pointwise_ranges, split],
-            reduction_ranges=[block_size],
-            reduction_type=scan_op,
-            reduction_hint=reduction_hint,
-        )
-        intermediate_reduce.realize()
-        intermediate_reduce_loader = intermediate_reduce.make_loader()
-
-        # Coarse grained exclusive scan across blocks
-        def intermediate_reduce_fn(idx):
-            scan_idx = idx[-1]
-            mask = ops.ge(
-                ops.index_expr(scan_idx - 1, torch.int32),
-                ops.constant(0, torch.int32),
-            )
-
-            def body():
-                offset_idx = [*idx[:-1], scan_idx - 1]
-                return intermediate_reduce_loader(offset_idx)
-
-            return ops.masked(mask, body, default)
-
-        intermediate_scan = Scan.create(
-            device,
-            intermediate_dtype,
-            intermediate_reduce_fn,
-            size=intermediate_reduce.get_size(),
-            axis=len(pointwise_ranges),
-            scan_op=scan_op,
-        )
-        intermediate_scan_loader = intermediate_scan.make_loader()
-
-        # Fine grained scan within a block, then combine with intermediate scan
-        final_result = TensorBox.create(
-            ScanWithInitialValue(
-                device=device,
-                dtype=intermediate_dtype,
-                inner_fn=lambda idx: wrapper_fn(idx[:-1], idx[-1:]),
-                size=[*pointwise_ranges, split, block_size],
-                ranges=[*pointwise_ranges, split],
-                scan_ranges=[block_size],
-                scan_op=scan_op,
-                reindex=lambda pw_index, scan_index: [*pw_index, *scan_index],
-                reduction_hint=reduction_hint,
-                iv_loader=intermediate_scan.make_loader(),
-            )
-        )
-        final_result.realize()
-
-        # Finally view [*, split, block_size] as the original size
-        def final_reindex(idx):
-            pointwise_idx = [*idx[:axis], *idx[axis + 1 :]]
-            elem_idx = ModularIndexing(idx[axis], 1, block_size)
-            block_idx = FloorDiv(idx[axis], block_size)
-
-            return [*pointwise_idx, block_idx, elem_idx]
-
-        return TensorBox.create(GenericView.create(final_result, size, final_reindex))
-
-
-# This is a hack to manually fuse tha last two steps of a multilayer scan.
-# Currently the scheduler can't fuse loops with different dimensionality, and
-# simple pointwise loops are usually coalesced into 1D loops.
-@dataclasses.dataclass
-class ScanWithInitialValue(Scan):
-    iv_loader: Callable
-
-    def store_reduction(self, output_name, indexer, vars, scan_vars):
-        idx = self.reindex(vars, scan_vars)
-        value = ops.scan(self.dtype, self.scan_op, self.inner_fn(idx))
-        combine_fn = get_reduction_combine_fn(self.scan_op, self.dtype)
-        result = combine_fn(value, self.iv_loader(vars))
-        return ops.store(output_name, indexer(idx), result)
-=======
         inner_fns: Sequence[Callable[..., Any]],
         ranges: List[Expr],
         reduction_ranges: List[Expr],
@@ -1637,7 +1360,143 @@
             "welford_combine",
             reduction_hint,
         )
->>>>>>> d212c0f0
+
+
+@dataclasses.dataclass
+class Scan(Loops):
+    scan_ranges: List[Expr]
+    size: List[Expr]
+    scan_op: str  # TODO make this a callable
+    reindex: Callable[[List[Expr], List[Expr]], List[Expr]]
+    reduction_hint: ReductionHint
+
+    # HACK we mimick reduction
+
+    def __post_init__(self):
+        assert len(self.ranges) + len(self.scan_ranges) == len(self.size)
+        super().__post_init__()
+
+    def store_reduction(self, output_name, indexer, vars, scan_vars):
+        idx = self.reindex(vars, scan_vars)
+        value = self.inner_fn(idx)
+        result = ops.scan(self.dtype, self.scan_op, value)
+        return ops.store(output_name, indexer(idx), result)
+
+    def get_reduction_type(self):
+        return self.scan_op
+
+    def get_reduction_size(self):
+        return self.scan_ranges
+
+    def get_size(self):
+        return self.size
+
+    def get_pointwise_size(self):
+        return self.ranges
+
+    def index_length(self):
+        return len(self.ranges) + len(self.reduction_ranges)
+
+    def inner_fn_str(self):
+        index = self._index(self.ranges)
+        rindex = self._index(self.scan_ranges, "r")
+        return V.KernelFormatterHandler.ir_to_string(
+            self.inner_fn,
+            index,
+            rindex,
+        )
+
+    @classmethod
+    def create(
+        cls,
+        device: torch.device,
+        dtype: torch.dtype,
+        inner_fn: Callable[[List[Expr]], Any],
+        size: List[Expr],
+        axis: int,
+        scan_op: str,
+        reduction_hint: ReductionHint = ReductionHint.DEFAULT,
+    ) -> Optional["TensorBox"]:
+        assert scan_op in {"sum", "prod"}
+        pointwise_ranges = [*size[:axis], *size[axis + 1 :]]
+        scan_ranges = [size[axis]]
+
+        if device.type != "cuda":
+            # TODO: CPU support
+            return None
+
+        sizevars = V.graph.sizevars
+        scan_numel = sizevars.simplify(sympy_product(scan_ranges))
+
+        # Scan with a single element is just a copy
+        if sizevars.is_expr_static_and_true(sympy.Le(scan_numel, 1)):
+            return Pointwise.create(
+                device=device,
+                dtype=dtype,
+                inner_fn=inner_fn,
+                ranges=size,
+            )
+
+        reduction_hint, num_splits = cls.num_splits(
+            device=device,
+            dtype=dtype,
+            inner_fn=inner_fn,
+            axis=axis,
+            pointwise_ranges=pointwise_ranges,
+            scan_ranges=scan_ranges,
+            scan_op=scan_op,
+            scan_numel=scan_numel,
+        )
+        if num_splits > 1:
+            return None
+
+        def reindex(index, scan_index):
+            assert len(scan_index) == len(scan_ranges)
+            assert len(index) == len(pointwise_ranges)
+            return [*index[:axis], *scan_index, *index[axis:]]
+
+        result = TensorBox.create(
+            Scan(
+                device=device,
+                dtype=dtype,
+                inner_fn=inner_fn,
+                size=size,
+                ranges=pointwise_ranges,
+                scan_ranges=scan_ranges,
+                scan_op=scan_op,
+                reindex=reindex,
+                reduction_hint=reduction_hint,
+            )
+        )
+        result.realize()
+        return result
+
+    @classmethod
+    def num_splits(
+        cls,
+        device: torch.device,
+        dtype: torch.dtype,
+        inner_fn: Callable[[List[Expr]], Any],
+        axis: int,
+        pointwise_ranges: List[Expr],
+        scan_ranges: List[Expr],
+        scan_op: str,
+        scan_numel: Expr,
+    ):
+        # TODO: custom splitting heuristic for scan
+        def wrapper_fn(idx, reduction_idx):
+            return inner_fn([*idx[:axis], *reduction_idx, *idx[axis:]])
+
+        return Reduction.num_splits(
+            device=device,
+            dst_dtype=dtype,
+            src_dtype=dtype,
+            inner_fn=wrapper_fn,
+            ranges=pointwise_ranges,
+            reduction_ranges=scan_ranges,
+            reduction_type=scan_op,
+            reduction_numel=scan_numel,
+        )
 
 
 def is_storage_and_layout(x):
