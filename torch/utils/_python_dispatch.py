import contextlib
from typing import Optional

import warnings
import torch
from torch._C import _len_torch_dispatch_stack, _get_dispatch_stack_at,\
    _pop_torch_dispatch_stack, _push_on_torch_dispatch_stack, DispatchKey


# TODO: Limitations and things about enable_torch_dispatch_mode we should fix before exposing it:
# - We need a better user-facing api for _DisableTorchDispatch that
#   is able to selectively disable __torch_dispatch__ of a particular class.
# - It doesn't work with the tensor constructors (torch.tensor, torch.Tensor)
# - Better name (see https://github.com/pytorch/pytorch/pull/63496#discussion_r694091694)

class TorchDispatchMode:
    """
    A ``TorchDispatchMode`` allows you to override the meaning of all
    ``__torch_dispatch__`` overrideable functions within a dynamic scope,
    without having to actually create a tensor subclass or manually
    monkey-patch functions in the PyTorch API.  Some common situations
    where you should use a mode:

        * You want to override the meaning of factory functions, or other
          functions that do not otherwise take a tensor as an argument
          (these cannot be overridden with tensor subclasses).

        * You want to override the behavior of all functions without needing
          to wrap your inputs in tensor subclasses; e.g., if you are just
          interested in logging intermediate computations.

        * You want to control the order of execution of various tensor
          subclasses explicitly, rather than implicitly via the return of
          ``NotImplemented``.

    Independent subclasses of :class:`TorchDispatchMode` are compositional:
    modes can be pushed onto a stack using ``with MyMode():``.
    When you call functions in the PyTorch API inside your
    ``__torch_dispatch__`` implementation, by default, they will forward on to
    the next mode on the mode stack.  If you want recursively call back into
    your current ``__torch_dispatch__`` implementation, either explicitly
    invoke ``self.__torch_dispatch__(...)``, or use the context manager
    ``__torch_dispatch__(self)`` to make PyTorch
    API self-referential (beware of infinite loops, in this case!)
    """
    def __init__(self, _dispatch_key=None):
        if _dispatch_key is not None:
            assert isinstance(_dispatch_key, torch._C.DispatchKey)
            self.__dict__['_dispatch_key'] = _dispatch_key

    def __torch_dispatch__(self, func, types, args=(), kwargs=None):
        raise NotImplementedError()

    def __enter__(self):
        _push_mode(self, self.__dict__.get("_dispatch_key", None))
        return self

    def __exit__(self, exc_type, exc_val, exc_tb):
        _pop_mode(self.__dict__.get("_dispatch_key", None), self.__dict__.get("_mode_key", None))

    @classmethod
    def push(cls, *args, **kwargs):
        warnings.warn("`Mode.push()` is no longer necessary and can be replaced with just `with Mode()`")
        instance = cls(*args, **kwargs)
        return instance

def _get_current_dispatch_mode():
    stack_len = _len_torch_dispatch_stack()
    # Return a user mode on the stack if there are any
    if stack_len > 0:
        return _get_dispatch_stack_at(stack_len - 1)
    return None


def _get_current_dispatch_mode_stack():
    stack_len = _len_torch_dispatch_stack()
    return [_get_dispatch_stack_at(i) for i in range(stack_len)]

def _push_mode(mode, k: Optional[DispatchKey] = None):
    if k is not None:
        from torch._ops import push_mode_for_key, get_cached_ops
        # See Note [Not Caching Per-Dispatch-Key Mode Handlers]
        # Clear the cache of every op that has been used so far, for this particular key.
        ks = torch._C._functionality_to_backend_keys(k)
        for op in get_cached_ops():
            for key in ks:
                op._uncache_dispatch(key)
        push_mode_for_key(k, mode)
    else:
        _push_on_torch_dispatch_stack(mode)


def _pop_mode(k: Optional[DispatchKey] = None, mode_key: Optional[torch._C.TorchDispatchModeKey] = None):
    if k is not None:
        from torch._ops import pop_mode_for_key
        # per-dispatch-key-mode-stack do not currently handle "always running infra modes last".
        # In practice this doesn't matter, since ProxyTorchDispatchMode is the only mode
        # that we push onto these per-dispatch-key-mode-stacks.
        return pop_mode_for_key(k)
    else:
        return _pop_torch_dispatch_stack(mode_key)


@contextlib.contextmanager
def _pop_mode_temporarily(k: Optional[DispatchKey] = None, mode_key: Optional[torch._C.TorchDispatchModeKey] = None):
    old = _pop_mode(k, mode_key)
    try:
        yield old
    finally:
        _push_mode(old, k)


@contextlib.contextmanager
def _disable_current_modes():
    mode_len = _len_torch_dispatch_stack()
    old_modes = [_pop_mode() for _ in range(mode_len)]

    # Manually disable proxy and fake modes, if any are active
    try:
        yield old_modes
    finally:
        for mode in reversed(old_modes):
            _push_mode(mode)


class BaseTorchDispatchMode(TorchDispatchMode):
    def __torch_dispatch__(self, func, types, args=(), kwargs=None):
        if kwargs is None:
            kwargs = {}
        return func(*args, **kwargs)

def is_traceable_wrapper_subclass(t):
    """
    Returns whether or not a tensor subclass that implements __torch_dispatch__
    is 'traceable' with torch.compile.
    In order for a tensor subclass to support TorchDispatchMode-style tracing in PT2,
    It must implement two magic methods: __tensor_flatten__ and __tensor_unflatten__.
    It is also expected to obey some restrictions around traceability and aliasing
    (TODO: add clear documentation around this.)
    """
    is_subclass = isinstance(t, torch.Tensor) and type(t) != torch.Tensor
    return is_subclass and hasattr(t, "__tensor_flatten__") and hasattr(t, "__tensor_unflatten__")

def transform_subclass(t, callback):
    """
    Given a traceable, wrapper tensor subclass `t` that implements __torch_dispatch__
    and holds some inner tensors,
    and a callback of type Callable[[str, torch.Tensor], torch.Tensor],
    `transform_subclass` will construct a fresh instance of the wrapper tensor subclass.
    It will do so by grabbing each inner tensor attribute from the wrapper,
    passing them into `callback` to get a transformed tensor,
    and putting each transformed tensor into the fresh tensor subclass instance.

    Note: this function will **not** handle ensuring that the fresh subclass
    gets the same (autograd, and aliasing) metadata as the original tensor.
    This is generally handled in other subsystems like AOTAutograd.
    """
    attrs, ctx = t.__tensor_flatten__()
    transformed_tensors_dict = {}
<<<<<<< HEAD
    for k, v in flattened_tensors_dict.items():
        transformed_tensors_dict[k] = callback(k, v)
    return type(t).__tensor_unflatten__(transformed_tensors_dict, ctx)

def _correct_storage_aliasing(func, args, outs):
    assert isinstance(func, torch._ops.OpOverload)
    assert isinstance(args, (list, tuple))
    assert isinstance(outs, (list, tuple))
    flat_outs, _ = torch.utils._pytree.tree_flatten(outs)
    for x in flat_outs:
        if isinstance(x, torch.Tensor):
            # This is hopefully a reasonable assert:
            # subclasses that rely on this API for output aliasing
            # should always return wrapper tensor subclasses for us to manually alias.
            # in theory if a subclass that needs this API wants to sometimes return
            # plain tensors, we could remove the assert and just not perform the aliasing,
            # but it seems safer to learn more about this case first.
            assert hasattr(x, '__torch_dispatch__')


    def alias_storage(arg, ret):
       # Need to run under no_dispatch, because we explicitly do **not**
       # want our subclass to intercept the set_() call.
       # instead, our subclass should directly have its storage swapped out.
       with torch.utils._mode_utils.no_dispatch():
           # directly calling this overload, and passing ret.shape, because we **explicitly**
           # don't want to reset the sizes on ret, if the storage implies a size change.
           # Why?
           # The purpose of this API is *not* to change the size/strides of our output- we assume it's already correct.
           # We just want to "fix up" the storage aliasing, without modifying or output's metadata.
           # Example: out = inp.expand(inp.shape[0], inp.shape[0])
           #     This requires swapping the storage of out to be the same as inp,
           #     but we do *not* want it to change the sizes/strides that were compute for out.
           torch.ops.aten.set_.source_Storage_storage_offset(ret, arg.untyped_storage(), 0, ret.shape)

    def is_match(arg, ret):
        arg_aliases = set() if not arg.alias_info else arg.alias_info.before_set
        out_aliases = set() if not ret.alias_info else ret.alias_info.before_set
        return len(arg_aliases & out_aliases) > 0

    num_args = len(func._schema.arguments)
    num_returns = len(func._schema.returns)
    for arg_idx in range(num_args):
        for return_idx in range(num_returns):
            if is_match(func._schema.arguments[arg_idx], func._schema.returns[return_idx]):
                alias_storage(args[arg_idx], outs[return_idx])

    # Sigh... the torchscript parser has a bug where alias annotations for Tensor[](a) don't show up properly
    # See https://github.com/pytorch/pytorch/issues/106173
    if func.overloadpacket in [
        torch.ops.aten.chunk,
        torch.ops.aten.tensor_split,
        torch.ops.aten.split,
        torch.ops.aten.split_with_sizes,
        torch.ops.aten.hsplit,
        torch.ops.aten.vsplit,
        torch.ops.aten.dsplit,
        torch.ops.aten.unbind,
    ]:
        assert isinstance(outs, list) and all(isinstance(x, torch.Tensor) for x in outs)
        for o in outs:
            # For lists of outputs, need to alias every individual tensor to the input
            alias_storage(args[0], o)

def return_and_correct_aliasing(func, args, kwargs, out):
    def get_write_alias(x):
        if not x.alias_info or not x.alias_info.before_set:
            return None
        before_set = list(x.alias_info.before_set)
        # torchscript allows for complicated alias sets, but our dispatcher ops only really involve simple aliasing
        assert len(before_set) == 1
        if x.alias_info.is_write:
            return before_set[0]
        return None

    def get_arg_idx_from_alias(output_alias):
        arg_indices = [i for i, a in enumerate(func._schema.arguments) if a.alias_info is not None and output_alias in a.alias_info.before_set]
        # For any dispatcher op with an output alias, we expect it to map to exactly one alias in the schema's input arguments.
        assert len(arg_indices) == 1
        return arg_indices[0]

    # Fix up the storages of any outs so that they point to the same storage as the input,
    # if func is a view op.
    _correct_storage_aliasing(func, args, [out] if not isinstance(out, (list, tuple)) else out)

    # For inplace_view ops in particular, we'll try hard to make sure that the wrapper subclass's
    # metadata is set correctly.
    if torch.Tag.inplace_view in func.tags:
        # no_dispatch() to make sure that we secretly change the metadata on the wrapper,
        # but don't end up dispatching the op anywhere else.
        mutated_args = [x for i, x in enumerate(args) if get_write_alias(func._schema.arguments[i]) is not None]
        # Assumption: we have a very small number of inplace_view ops that follow a strict schema:
        # there is only a single argument that gets its metadata mutated.
        assert len(mutated_args) == 1
        # This check exists because we generally *do* want to update the metadata of any wrapper subclasses,
        # but FunctionalTensor is special: it overrides all size/stride calls to plumb to the inner tensor.
        # so we don't actually need to update the metadata (and attempting to do so causes errors)
        if not isinstance(mutated_args[0], torch._subclasses.functional_tensor.FunctionalTensor):
            with torch.utils._mode_utils.no_dispatch():
                func(*args, **kwargs)

    # Next: we need to make sure to return inputs directly, if the output is a mutable alias (e.g. add_()).

    # simple case: none of our outputs have mutable aliases, so we can return the output as-is
    if not any(get_write_alias(r) is not None for r in func._schema.returns):
        return out

    # simplifying assumption: we don't have **any** ops with return types like "-> (Tensor(a!), Tensor)"
    if not all(get_write_alias(r) is not None for r in func._schema.returns):
        raise RuntimeError("Unsupported schema: " + str(func._schema))

    if len(func._schema.returns) == 1:
        arg_idx = get_arg_idx_from_alias(get_write_alias(func._schema.returns[0]))
        return args[arg_idx]

    # In the multi-return case, all aten ops return a tuple / list, so cast accordingly.
    outs_to_return = type(out)([
        args[get_arg_idx_from_alias(get_write_alias(func._schema.returns[i]))] if get_write_alias(r) is not None else o for (r, o) in zip(func._schema.returns, out)
    ])
    return outs_to_return
=======
    for attr in attrs:
        transformed_tensors_dict[attr] = callback(attr, getattr(t, attr))
    return type(t).__tensor_unflatten__(transformed_tensors_dict, ctx)
>>>>>>> 0a14c8f8
<|MERGE_RESOLUTION|>--- conflicted
+++ resolved
@@ -157,9 +157,8 @@
     """
     attrs, ctx = t.__tensor_flatten__()
     transformed_tensors_dict = {}
-<<<<<<< HEAD
-    for k, v in flattened_tensors_dict.items():
-        transformed_tensors_dict[k] = callback(k, v)
+    for attr in attrs:
+        transformed_tensors_dict[attr] = callback(attr, getattr(t, attr))
     return type(t).__tensor_unflatten__(transformed_tensors_dict, ctx)
 
 def _correct_storage_aliasing(func, args, outs):
@@ -277,9 +276,4 @@
     outs_to_return = type(out)([
         args[get_arg_idx_from_alias(get_write_alias(func._schema.returns[i]))] if get_write_alias(r) is not None else o for (r, o) in zip(func._schema.returns, out)
     ])
-    return outs_to_return
-=======
-    for attr in attrs:
-        transformed_tensors_dict[attr] = callback(attr, getattr(t, attr))
-    return type(t).__tensor_unflatten__(transformed_tensors_dict, ctx)
->>>>>>> 0a14c8f8
+    return outs_to_return