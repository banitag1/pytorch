--- conflicted
+++ resolved
@@ -181,35 +181,14 @@
   export USE_PER_OPERATOR_HEADERS=0
 fi
 
-<<<<<<< HEAD
-# TODO: Remove after xenial->focal migration
-=======
->>>>>>> 8d93f6b4
 if [[ "${BUILD_ENVIRONMENT}" == *linux-xenial-py3.7-gcc7-build* || "${BUILD_ENVIRONMENT}" == *linux-xenial-py3.7-gcc5.4-build* ]]; then
   export USE_GLOO_WITH_OPENSSL=ON
 fi
 
-<<<<<<< HEAD
-if [[ "${BUILD_ENVIRONMENT}" == *linux-focal-py3.7-gcc7-build*  ]]; then
-  export USE_GLOO_WITH_OPENSSL=ON
-fi
-
-# TODO: Remove after xenial->focal migration
-=======
->>>>>>> 8d93f6b4
 if [[ "${BUILD_ENVIRONMENT}" == pytorch-linux-xenial-py3* ]]; then
   if [[ "${BUILD_ENVIRONMENT}" != *android* && "${BUILD_ENVIRONMENT}" != *cuda* ]]; then
     export BUILD_STATIC_RUNTIME_BENCHMARK=ON
   fi
-<<<<<<< HEAD
-fi
-
-if [[ "${BUILD_ENVIRONMENT}" == pytorch-linux-focal-py3* ]]; then
-  if [[ "${BUILD_ENVIRONMENT}" != *android* && "${BUILD_ENVIRONMENT}" != *cuda* ]]; then
-    export BUILD_STATIC_RUNTIME_BENCHMARK=ON
-  fi
-=======
->>>>>>> 8d93f6b4
 fi
 
 if [[ "$BUILD_ENVIRONMENT" == *-bazel-* ]]; then
@@ -217,13 +196,8 @@
 
   get_bazel
 
-<<<<<<< HEAD
-  # first build torch, the Python module, and tests for CPU-only
-  tools/bazel build --config=no-tty :torch :_C.so :all_tests
-=======
   # first build torch for CPU-only
   tools/bazel build --config=no-tty :torch
->>>>>>> 8d93f6b4
   # then build everything with CUDA
   tools/bazel build --config=no-tty --config=gpu :all
 else
